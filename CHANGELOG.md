--- conflicted
+++ resolved
@@ -13,7 +13,6 @@
 
 ## Master
 
-<<<<<<< HEAD
 # 5.0.0
 
 _No breaking changes_ - I'm just bumping it because it's a lot of under-the-hood work, and I've not been able to test it
@@ -54,8 +53,6 @@
 
 Also, `danger pr` now accepts a `--process` arg.
 
-# 4.3.0
-=======
 # 4.4.9
 
 - Add logic for "DANGER_DISABLE_TRANSPILATION" env [@markelog][]
@@ -72,7 +69,6 @@
 - Some experimental beta builds which didn't turn out very useful
 
 # 4.2.1
->>>>>>> 149713d6
 
 - Adds a fallback to `GITHUB_TOKEN` if it's in the ENV - orta
 - There was some versioning faffing going on
