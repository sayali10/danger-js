### master

//  Add your own contribution below

<<<<<<< HEAD
* Set exit code to 1 when running `danger` throws an error - macklinu
=======
* Add Jenkins CI source - macklinu
* Add .editorconfig - macklinu
>>>>>>> 32d86414

### 0.7.0


* You can build and run in vscode using your own custom `env/development.env` file. This is useful because you can use the debugger against a real PR. See `env/development.env.example` for syntax.  - orta

* Uses `jest-transform` and `jest-runtime` to eval and apply babel transforms.
  This does two things, makes it feasible to do [hosted-danger](https://github.com/danger/peril) and 
  makes it possible to write your Dangerfile in a way that's consistent with the rest of your JavaScript. - orta
* Add tests directory to .npmignore - macklinu
* Update to Jest 18 - macklinu


### 0.6.10

* Brings back the ability to emulate a fake CI run locally via `danger` - orta

### 0.6.9

* Makes `babel-polyfill` a direct dependency, this is because it is actually an implicit dependency in the app. I'm not sure how I feel about this, I guess if we use a part of it in the babel translation of a user's Dangerfile them I'm OK with it. - orta 

### 0.6.6 - 0.6.7 - 0.6.8

* Ship flow annotations with the npm module - orta

### 0.6.5

* Adds more node instances to travis - romanki + orta
* Adds support for Semaphore CI - orta

### 0.6.4

* The env vars `DANGER_TEST_REPO` and `DANGER_TEST_PR` will allow you initialize the FakeCI with a repo of your choice. See README.md for more info
* Improved error messaging around not including a `DANGER_GITHUB_API_TOKEN` in the ENV - nsfmc / orta
* Adds support for getting the diff for a specific file from git: e.g. 

  ```js
// Politely ask for their name on the entry too
const changelogDiff = danger.git.diffForFile("changelog.md")
const contributorName = danger.github.pr.user.login
if (changelogDiff && changelogDiff.indexOf(contributorName) === -1) {
  warn("Please add your GitHub name to the changelog entry, so we can attribute you.")
}
  ```

### 0.6.3

* Does not break commonmark on GitHub - orta
* upgrades to flow 0.35.0 and fixes associated type errors in covariant/invariant interfaces - nsfmc 
* omits flow requirement for new test files - nsfmc
* adds support for circleci - nsfmc
* defines CISource properties in flow as read-only - nsfmc

### 0.5.0

* `danger.pr` -> `danger.github.pr`, I've also created interfaces for them - orta
* `warn`, `message`, `markdown` are all ported over to DangerJS - orta
* Shows a HTML table for Danger message - orta
* Now offers a Flow-typed definition file, it's not shipped to their repo yet, you can make it by `npm run export-flowtype` - orta
* Started turning this into a real project by adding tests - orta

### 0.0.5-0.0.10

* Changes some files casing, added some logs, a bit of error reporting, and verifying everything works through npm - orta

### 0.0.4

* Danger edit an existing post, and delete it when it's not relevant - orta

### 0.0.3

* Danger will post a comment on a GitHub PR with any Fails - orta

### 0.0.2

OK, first usable for others version. Only supports GitHub and Travis CI.

You can run by doing:

```sh
danger
```

Make sure you set a `DANGER_GITHUB_API_TOKEN` on your CI - [see the Ruby guide](http://danger.systems/guides/getting_started.html#setting-up-danger-to-run-on-your-ci) for that.

Then you can make a `dangerfile.js` (has to be lowercase, deal with it.) It has access to a whopping 2 DSL attributes.

```sh
pr
git
fail(message: string)
```

`pr` _probably_ won't be sticking around for the long run, but if you're using a `0.0.2` release, you should be OK with that. It's the full metadata of the PR, so [this JSON file](https://raw.githubusercontent.com/danger/danger/master/spec/fixtures/github_api/pr_response.json).
`git` currently has:

```sh
git.modified_file
git.created_files
git.deleted_files
```

which are string arrays of files.

`fail(message: string)` will let you raise an error, and will make the process return 1 after the parsing has finished.

Overall: your Dangerfile should look something like:

```js
import { danger } from "danger"

const hasChangelog = danger.git.modified_files.includes("changelog.md")
if (!hasChangelog) {
  fail("No Changelog changes!")
}
```

That should do ya. I think. This doens't support babel, and I haven't explored using other modules etc, so

./

### 0.0.1

Not usable for others, only stubs of classes etc.<|MERGE_RESOLUTION|>--- conflicted
+++ resolved
@@ -2,12 +2,9 @@
 
 //  Add your own contribution below
 
-<<<<<<< HEAD
 * Set exit code to 1 when running `danger` throws an error - macklinu
-=======
 * Add Jenkins CI source - macklinu
 * Add .editorconfig - macklinu
->>>>>>> 32d86414
 
 ### 0.7.0
 
