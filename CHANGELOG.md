<!--

// Please add your own contribution below inside the Master section, no need to
// set a version number, that happens during a deploy. Thanks!
//
// These docs are aimed at users rather than danger developers, so please limit technical
// terminology in here.

// Note: if this is your first PR, you'll need to add your URL to the footnotes
//       see the bottom of this file. The list there is sorted, try to follow that.

-->

## Master

<!-- Your comment below this -->

<<<<<<< HEAD
- Fix structuredDiffForFile for BitBucket Server - [@osmestad]
=======
- Fix Buddy.works isPR and use PR number instead of PR ID - [@mmiszy]

<!-- Your comment above this -->

# 9.2.0

- Add Buddy.works Pipelines support - [@kristof0425]
- Added flag to bypass Jira/Issues - [@orieken]
- Improve docs for GitHub Actions - [@nguyenhuy]

# 9.1.8

- Get GitHub Actions event file pathname from env variable - [@IljaDaderko]

# 9.1.7

- GitHub Actions docs update - [@orta]

# 9.1.6

- Release only made for GitHub Actions - [@orta]

# 9.1.5

- Take commit hash from bitrise env - [@f-meloni]

# 9.1.4

- Use new env `BITBUCKET_REPO_FULL_NAME` in bitbucket pipeline. - [@Soyn]
- Take commit hash from CI Source if available - [@f-meloni]

# 9.1.3

- Updates GitLab API to 10.x - [@awgeorge]

# 9.1.2

- Add retry handling for API requests - [@jtreanor]

# 9.1.1

- Fixes TS declarations - [@orta]
- Fix Github Actions documentation - [@ravanscafi]
- Improve Performance by Caching BitBucket Cloud Commits - [@hellocore]
- Add compliment message to comment template on Bitbucket Cloud - [@hellocore]
- Add option to set custom icon in messages - [@rohit-smpx]

# 9.1.0

- Expose BitBucketServerAPI - [@NMinhNguyen]

# 9.0.3

- Add support OAuth for BitBucket Cloud - [@hellocore]
- Allow `handleResults` to be called without a `git` object - [@jtreanor]

# 9.0.2

- Fix for the GitLab dependency making danger not load - [@f-meloni]

# 9.0.1

- Fixed incorrect main comment template on Bitbucket Cloud - [@hellocore]

# 9.0.0

- Add BitBucket Cloud & BitBucket Pipelines support - [@hellocore]
- Add GitLab missing states - [@f-meloni]
- Fixes incorrect slug for builds from forks on Codefresh - [@stevenp]
>>>>>>> dd5da6f6

# 8.0.0

- Adds GitLab & GitLab CI support - [@notjosh], [@bigkraig], [@jamime]
- Add support for AppCenter - [@mrndjo]

# 7.1.4

- Un-hardcodes the repo in `danger.github.utils.createOrUpdatePR`- [@ds300]

# 7.1.3

- Cleans up the declarations a little bit - [@orta]
- Adds support for [Codefresh CI](https://codefresh.io) - [@stevenp]

# 7.1.2

- Update ts-jest to 24.0.2 - [@friederbluemle]
- Adds a fix for the default name of Danger in status - [@orta]
- Adds `danger.git.fileMatch.getKeyedPaths()`, providing more convenient access to paths. This replaces
  `fileMatch.tap()` and `fileMatch.debug()`.

  ```ts
  const components = fileMatch("components/**/*.js", "!**/*.test.js")
  const componentTests = fileMatch("!**/*.test.js")

  if (components.edited && !componentTests.edited) {
    warn(
      [
        "This PR modified some components but none of their tests. <br>",
        "That's okay so long as it's refactoring existing code. <br>",
        "Affected files: ",
        components.getKeyedPaths().edited.join(", "),
      ].join("")
    )
  }
  ```

  This makes it much simpler to compose a collection of file checks - [@paulmelnikow]

# 7.1.0

- Adds Chainsmoker, and expands the Danger DSL with the addition of `danger.git.fileMatch`.

  ```ts
  const documentation = danger.git.fileMatch("**/*.md")
  const packageJson = danger.git.fileMatch("package.json")
  const lockfile = danger.git.fileMatch("yarn.lock", "package-lock.json")

  if (documentation.edited) {
    message("Thanks - We :heart: our [documentarians](http://www.writethedocs.org/)!")
  }

  if (packageJson.modified && !lockfile.modified) {
    warn("This PR modified package.json, but not the lockfile")
  }
  ```

  This makes it much simpler to compose a collection of file checks - [@paulmelnikow]

# 7.0.19

- Taken a stab at trying to make the commit status summary to feel better in both Danger & Peril [@orta][@dblandin]

# 7.0.18

- Adds a CLI option `--failOnErrors` so that you can force `danger ci` to return a failed exit code on any `fail`s in a
  Dangerfile [@f-meloni]

# 7.0.17

- Send different build update keys based on the id on Bitbucket [@f-meloni]

# 7.0.16

- Add support for CodeBuild CI source [@sharkysharks]

# 7.0.15

- Enable Danger runs with different DangerIDs to post separate statuses [@randak]
- Docs: fix typo - [@hiroppy]
- Fixed: isCI check for Codeship - [@msteward]

# 7.0.14

- Fixed: Crash on BitbucketServer when the change type is unknown - [@f-meloni]
- Add `linesOfCode` in `GitDSL` - [@ninjaprox]
- Docs: document GitHubMergeRef type - [@nornagon]

# 7.0.13

- Adds some Debug logs for babel transformation - [@orta]

# 7.0.12

- Support multi-line import/require statements in Dangerfiles & possibly fix source-mapping for errors - [@fbartho]

# 7.0.11

- Return the DangerResults meta after sorting and merging operations - [@f-meloni]
- Make bitbucket generated signature less aggressive - [@f-meloni]

# 7.0.9

- Updates the import for octokit at the top of the danger.d.ts - [@orta]

# 7.0.8

- Handles the previews API correctly - [@orta]

# 7.0.7

- Removed `vm2` from Danger, it's not being used in Peril now - [@orta]
- `danger pr` with `--json` or --js` now don't require a Dangerfile to be present - [@orta]

# 7.0.5

- Remove dead links to example danger files. - [@stevemoser]
- Allow danger-pr to work also on Bitbucket Server - [@f-meloni]
- Fix for nulls in modified_files - [@orta]
- Use new APIs in OctoKit - [@orta]

# 7.0.4

- More fixes for `GITHUB_URL` instead of just `DANGER_GITHUB_URL` for GitHub Enterprise. - [@Aghassi]

# 7.0.3

- Lets you use `GITHUB_URL` instead of just `DANGER_GITHUB_URL` for GitHub Enterprise. - [@Aghassi]

# 7.0.2

- Fix issue where the PR command could not be run with a GitHub Enterprise URL.
- Specify filename when loading Babel options. Fixes [#664](https://github.com/danger/danger-js/issues/664)
  ([#804](https://github.com/danger/danger-js/pull/804)) - [@NMinhNguyen]
- Running Danger on GitHub Actions now runs Danger from source code. Before that, Danger on GitHub Actions is stuck at
  v5.0.0-beta-24. [@dtinth](https://github.com/danger/danger-js/pull/810)

# 7.0.1

- Make use of GitHub Checks optional and disabled by default, pass `--use-github-checks` to enable.
  [@cysp](https://github.com/danger/danger-js/pull/798)

# 7.0.0

- Updates `@octokit/rest` to v16.x.x - this is a **major** semver change on their end, which I know it breaks some of
  Artsy/Danger's Peril Dangerfiles, so it's possible that it could break your Dangerfiles too. How do you know?

  Roughly, if you have any code that uses `danger.github.api` then it's very possible that you need to update your code.

  There are update notes [here](https://github.com/octokit/rest.js/releases/tag/v16.0.1), but if you're using TypeScript
  then it'll raise the issues at a type-check level. Note, that this version may cause issues if you are using GitHub
  Enterprise, you can get [updates here](https://github.com/danger/danger-js/issues/797).

# 6.1.13

- Allow sub-processes to pass their own name an href so that it doesn't say made by Danger JS [@orta]

  This is done by extending the `DangerResults` object passed back to Danger JS, by adding a meta section to the JSON:

  ```json
  {
    "markdowns": [],
    "fails": [],
    "warnings": [],
    "messages": [],
    "meta": {
      "runtimeHref": "https://mysite.com",
      "runtimeName": "My Danger Runner"
    }
  }
  ```

  `"meta"` is optional, and will fall back to the DangerJS one.

- Removed a dependency (voca) now that we're using TypeScript and have access to .includes [@orta]

# 6.1.12

- Fix issue with detecting Babel if `babel-core` is installed - [@sajjadzamani]

# 6.2.0

- Fix detection of GitHub Actions event types [@cysp]

# 6.1.9

- Add commit ID to the comment footer [danger/danger-js#168] - [@randak]
- Add support for `COPY` change type to fix a BitBucket Server regression in
  [danger/danger-js#764](https://github.com/danger/danger-js/pull/764) - [@sebinsua]
- Add support for older Babel versions (prior 7) [@sajjadzamani]

# 6.1.8

- Revert removal of implicit `<p>` tag from [danger/danger-js#754](https://github.com/danger/danger-js/pull/754) and add
  distinction depending on containing markdown or not - [@hanneskaeufler]

# 6.1.7

- Update comment instead deleting, if it has replies (BitBucket Server) [@langovoi]
- Fix BitBucket Server GitDSL [@langovoi]
- Add support of paged APIs of BitBucket Server [@langovoi]

# 6.1.6

- Adds a CLI flag for custom Danger Runners to be able to request a URL to a JSON file instead of receiving the entire
  DSL as a big JSON dump. We're exploring using this in Danger Swift with
  [danger/swift#108](https://github.com/danger/swift/issues/108) - [@orta]

# 6.1.5

- Adds `html_url` to the PR JSON declaration - [@orta]
- Adds a way for a sub-process to tell danger-js that it wants a copy of the DSL. This is a potential fix for when you
  have a process that might not be ready to grab the DSL instantly from danger-js. The subprocess can print the message
  `danger://send-dsl` to stdout and danger-js will re-send the DSL via STDIN.
  [danger/swift#108](https://github.com/danger/swift/issues/108). - [@orta]
- Allows a FakeCI to get a FakePlatform, should fix [#767](https://github.com/danger/danger-js/issues/767) - [@orta]

# 6.1.4

- Fix `GitJSONDSL` and `diffForFile` for BitBucket Server - [@langovoi]

# 6.1.3

- Add support for personal tokens of BitBucket Server - [@langovoi]
- Ships a command `danger-js` which means other languages could also use the command danger and they won't conflict with
  the JS version - [@orta]

# 6.1.2

- Checks for the JSON results file reported by a subprocess before accessing it - [@orta]

# 6.1.1

- Improves debug logging, messaging on CI about status updates - [@orta]
- Better detection of json results: {} from a sub-process - [@orta]
- CLI Args are actually passed to subprocess instead of an empty object - [@orta]
- Fix Netlify integration when repo url includes an access token - [@imorente]

# 6.1.0

- Add CI integration for Netlify - [@imorente]

# 6.0.7

- Removes an accidental import - [@orta]

# 6.0.6

- Adds an internal flag for disabling checks support when being controller by Peril - [@orta]

# 6.0.5

- Fix `danger pr` - [@orta]

# 6.0.4

- Fix GitHub checks API payload - [@pveyes]

# 6.0.3

- Fix passing stdout from the sub-process back to the user - [@orta]
- Fix handling a `"pending"` status update properly using Bitbucket API - [@sgtcoolguy]
- Fix #614 - Posting status updates to Github using issue workflow broken - [@sgtcoolguy]
- Fix vertical alignment in GitHub issue template - [@patrickkempff]

# 5.0.1, err. 6.0.0

- Hah, my computer ran out opf power mid-deploy, and now I have to ship another build to make sure the brew versions of
  Danger JS are set up correctly. - orta

- Hah, I managed to run the same 'deploy major' command instead. So... Happy v6! - orta

# 5.0.0

_No breaking changes_ - I'm just bumping it because it's a lot of under-the-hood work, and I've not been able to test it
thoroughly in production.

This release bring support for GitHub actions. It does this merging in some of the responsibilities that used to live
inside Peril into Danger.

Notes about Danger JS:

- Adds support for running remote GitHub files via the `--dangerfile` argument. It supports urls like:
  `orta/peril-settings/file.ts` which grabs `file.ts` from `orta/peril-settings`.
- Adds support for taking a GitHub Actions event JSON and exposing it in the `default export` function in the same way
  that Peril does it.
- Adds a GitHubActions CI provider - it declares that it can skip the PR DSL so that Danger can also run against
  issues/other events
- Handle remote transpilation of the initial Dangerfile correctly
- Adds support for not include a tsconfig for typescript projects, danger will use the default config if it can't find
  one in your project
- Hardcodes the GitHub Actions userID into danger ( blocked by
  https://platform.github.community/t/obtaining-the-id-of-the-bot-user/2076 )
- Allows running with a simplified DSL when running on a GitHub action that isn't a PR
- Use new env vars for GitHub Actions

There is now 2 ways for a subprocess to communicate to Danger JS - prior to 5.x it was expected that a subprocess would
pass the entire JSON results back via STDOUT to the host Danger JS process, but sometimes this was unreliable. Now a
subprocess can pass a JSON URL for Danger JS by looking in STDOUT for the regex `/danger-results:\/\/*.+json/`.

There is now a JSON schema for both directions of the communication for sub-processes:

- The data Danger sends to the subprocess:
  [`source/danger-incoming-process-schema.json`](source/danger-incoming-process-schema.json)
- The data Danger expects from the subprocess:
  [`source/danger-outgoing-process-schema.json`](source/danger-outgoing-process-schema.json)

This can be used for language DSL generation and/or formal verification if you're interested. Or, for just feeling
completely sure about what is being sent to your process without diving into the Danger JS codebase.

Also, `danger pr` now accepts a `--process` arg.

# 4.4.9

- Add logic for "DANGER_DISABLE_TRANSPILATION" env [@markelog]
- Jenkins: Respect `CHANGE_URL`/`CHANGE_ID` for GitHub and BitBucket Server [@azz]
- Docs: Guides - Update link to apollo-client dangerfile.ts example [@andykenward]
- Fix crash that may occur when no message is set on generic event [@flovilmart]
- Add support to proxy requests using `HTTP_PROXY` or `HTTPS_PROXY` environment variables [@steprescott]

# 4.4.0-7

- Supports installation using Homebrew [@thii]

# 4.3.x

- Some experimental beta builds which didn't turn out very useful

# 4.2.1

- Adds a fallback to `GITHUB_TOKEN` if it's in the ENV - orta
- There was some versioning faffing going on

# 4.1.0

- Adds the ability to send a PR from a Dangerfile easily.

  ```ts
  import { danger } from "danger"

  export default async () => {
    // This is a map of file to contents for things to change in the PR
    const welcomePR = {
      LICENSE: "[the MIT license]",
      "README.md": "[The README content]",
    }

    // Creates a new branch called `welcome`, from `master`. Creates a commit with
    // the changes above and the message "Sets up ...". Then sends a PR to `orta/new-repo`
    // with the title "Welcome to ..." and the body "Here is ...".
    await danger.github.utils.createOrUpdatePR(
      {
        title: "Welcome to [org]",
        body: "Here is your new repo template files",
        owner: "orta",
        repo: "new-repo",
        baseBranch: "master",
        newBranchName: "welcome",
        commitMessage: "Sets up the welcome package",
      },
      welcomePR
    )
  }
  ```

  OK, so this one is cool. This function will create/update an existing PR. You pass in a config object that defines;
  the commit, the branch and the PR metadata and then this function will go and set all that up for you.

  The second argument is a fileMap, this is an object like `{ "README.md": "[the content]" }` and it defines what files
  should change in the commit. The files are completely changed to the content in the fileMap, so if you're making a
  single line change - you need to submit the enfile file.

  This is all based on my module
  [memfs-or-file-map-to-github-branch](https://www.npmjs.com/package/memfs-or-file-map-to-github-branch) so if you need
  a set of lower level APIs for PR/branch needs, `import` that and use it. - [@orta]

# 4.0.1

- Fixed a bug where Danger would fail to update status when there are no failures or messages [@johansteffner]
- Fixed a bug where Danger was throwing an error when removing any existing messages [@stefanbuck]

# 4.0.0

- Updates Danger's runtime to work with Babel 7 - [@adamnoakes]

  **Breaking:** 3.9.0 was the last version to support inline transpilation via Babel 6. Danger doesn't specify babel in
  its dependencies, so this warning won't show anywhere else.

# 3.9.0

- Adds CI integration for Concourse - [@cwright017]

# 3.8.9

- Adds debug logs to the vm2 runner used in Peril - [@orta]

# 3.8.5 - 3.8.8

- Adds a function to handle creating or adding a label on a PR/Issue. Works with both Danger and Peril:
  `danger.github.createOrAddLabel` - [@orta]

# 3.8.4

- Exposes some internals on module resolution to Peril - [@orta]

# 3.8.3

- Fix bitbucket error when trying to obtain a response json when the response code is 204 (which means that there is no
  response).
- Fix bitbucket link of the PR status, so it opens the web version of the PR, pointing to the Danger comment
  [646](https://github.com/danger/danger-js/pull/646) - [@acecilia](https://github.com/acecilia)
- Adapt emoji for Bitbucket server to fix "Database error has occurred"
  [645](https://github.com/danger/danger-js/pull/645) - [@acecilia](https://github.com/acecilia)

# 3.8.2

- Use the Peril Bot ID for the comment lookup checks - [@orta]

# 3.8.1

- Adds additional logging to handleResultsPostingToPlatform - [@ashfurrow]

# 3.8.0

- Fixes a crash if lodash isn't a transitive dependency in your node_modules - [@orta]
- Using the Checks API will now post a summary comment on a PR - [@orta]

# 3.7.20

- Logging / verification improvements for the subprocess - [@orta]

# 3.7.19

- Convert the `exec` in `danger local` to a `spawn` hopefully unblocking large diffs from going through it -
  [@joshacheson][@orta]

# 3.7.18

- Report the error in a commit status update when in verbose - [@orta]

# 3.7.17

- Improvements to PR detection on Team City - @markelog

# 3.7.16

- More work on `danger.github.utils.createUpdatedIssueWithID`. - [@orta]

# 3.7.15

- Turns on the strict mode in the typescript compiler, this only gave build errors, so I was basically there anyway.
  This is so that the type defs will always pass inside environments where strict is already enabled. - [@orta]

- Updates to TypeScript 2.9. - [@orta]

# 3.7.14

- Minor refactoring in GitHubUtils to allow Peril to re-create some of the util functions - [@orta]

# 3.7.13

- Updates type declarations to use top-level exports instead of a module augmentation - [@DanielRosenwasser]
- Bug fixes for `danger.github.utils.createUpdatedIssueWithID` - [@orta]

# 3.7.2-12

- Improved debugging when using the GitHub OctoKit - [@orta]
- Added `danger.github.utils.createUpdatedIssueWithID` which can be used to have danger continually update a single
  issue in a repo, for example:

  ```ts
  await danger.github.utils.createUpdatedIssueWithID("TestID", "Hello World", {
    title: "My First Issue",
    open: true,
    repo: "sandbox",
    owner: "PerilTest",
  })
  ```

  Will first create, then update that issue with a new body. - [@orta]

# 3.7.1

- Improve checks support for Danger - orta

# 3.7.0

- Adds support for the GH Checks API.

  This brings some interesting architectural changes inside Danger, but more important to you dear reader, is that using
  the Checks API has some API restrictions. This makes in infeasible to re-use the user access token which we've
  previously been recommending for setup.

  Instead there are two options:

  - Use a GitHub app owned by Danger: https://github.com/apps/danger-js
  - Use your own GitHub app.

  The security model of the GitHub app means it's totally safe to use our GitHub app, it can only read/write to checks
  and has no access to code or organizational data. It's arguably safer than the previous issue-based comment.

  To use it, you need to hit the above link, install the app on the org of your choice and then get the install ID from
  the URL you're redirected to. Set that in your CI's ENV to be `DANGER_JS_APP_INSTALL_ID` and you're good to go.

  If you want to run your own GitHub App, you'll need to set up a few ENV vars instead:

  - `DANGER_GITHUB_APP_ID` - The app id, you can get this from your app's overview page at the bottom
  - `DANGER_GITHUB_APP_PRIVATE_SIGNING_KEY` - The whole of the private key as a string with `\n` instead of newlines
  - `DANGER_GITHUB_APP_INSTALL_ID` - The installation id after you've installed your app on an org

  Checks support is still a bit of a WIP, because it's a whole new type of thing. I don't forsee a need for Danger to be
  deprecating the issue based commenting (we use that same infra with bitbucket).

  So now there are three ways to set up communications with GitHub, I'm not looking forwards to documenting that.

  [@orta]

- JSON diffs use the JSON5 parser, so can now ignore comments in JSON etc [@orta]
- Allows the synchronous execution of multiple dangerfiles in one single "danger run".

  Not a particularly useful feature for Danger-JS, but it means Peril can combine many runs into a single execution
  unit. This means people only get 1 message. [@orta]

# 3.6.6

- Updates vm2 to be an npm published version [@orta]

# 3.6.5

- Fix setting the status url on bitbucket [@orta]
- Adds more logs to `danger process` [@orta]

# 3.6.4

- Fix running Danger on issues with no comments for real [@mxstbr]

# 3.6.3

- Fix running Danger on issues with no comments [@mxstbr]

# 3.6.2

- Automatically rate limit concurrent GitHub API calls to avoid hitting GitHub rate limits [@mxstbr]

# 3.6.1

- Catch the github api error thrown from @octokit/rest [@Teamop]
- Replace preview media type of github pull request reviews api [@Teamop]
- Add support for [Screwdriver CI](http://screwdriver.cd) [@dbgrandi]

# 3.6.0

- A Dangerfile can return a default export, and then Danger will handle the execution of that code [@orta]
- Changes the order of the text output in verbose, or when STDOUT is the only option [@orta]
- Prints a link to the comment in the build log [@orta]

## 3.5.0 - 3.5.1

- Fixed a bug where Danger posts empty main comment when it have one or more inline comments to post [@codestergit]
- fix bug when commiting .png files on BitBucket [@Mifi]
- Adds support for inline comments for bitbucket server. [@codestergit]

## 3.4.7

- Update dependencies [@orta]

## 3.4.6

- Fixed Babel 7 breaking due to invalid sourceFileName configuration [@kesne]

## 3.4.5

- Don't print error for commit status when there was no error [@sunshinejr]

## 3.4.4

- Fixed a bug where Danger would get access to _all_ inline comments, thus deleting comments posted by other people
  [@sunshinejr]

## 3.4.3

- Fixed a bug where updating multiple inline comments caused a Javascript error [@sunshinejr]

## 3.4.2

- Improving reporting when multiple violations are o nthe same line of a file [@sunshinejr]

## 3.4.1

- Protection against nulls in the inline comment data [@orta]

## 3.4.0

- Adds support for inline comments when using GitHub.

  This is one of those "massive under the hood" changes, that has a tiny user DSL surface. From this point onwards
  `fail`, `warn`, `message` and `markdown` all take an extra two optional params: `file?: string` and `line?: number`.

  Adding `file` and `line` to the call of any exported communication function will trigger one of two things:

  - Danger will create a new comment inline inside your PR with your warning/message/fail/markdown
  - Danger will append a in the main Danger comment with your warning/message/fail/markdown

  Inline messages are edited/created/deleted with each subsequent run of `danger ci` in the same way the main comment
  does. This is really useful for: linters, test runners and basically anything that relies on the contents of a file
  itself.

  If you're using `danger process` to communicate with an external process, you can return JSON like:

  ```json
  {
    "markdowns": [
      {
        "file": "package.swift",
        "line": 3,
        "message": "Needs more base"
      }
    ]
    // [...]
  }
  ```

  -- [@sunshinejr]

- Adds a data validation step when Danger gets results back from a process . [@orta]

## 3.3.2

- Adds support for TeamCity as a CI provider. [@fwal]

## 3.3.1

- Fixed Babel 7 breaking because of sourceFileName being defined wrong. [@happylinks]

## 3.3.0

- Fix `committer` field issue - missing in Stash API by using commit author instead. [@zdenektopic]
- Adds a new command: `reset-status`

  This command is for setting the CI build status in advance of running Danger. If your Danger build relies on running
  tests/linters, then you might want to set the PR status (the red/green/yellow dots) to pending at the start of your
  build. You can do this by running `yarn danger reset-status`.

  [@mxstbr]

## 3.2.0

- Add BitBucket Server support.

  To use Danger JS with BitBucket Server: you'll need to create a new account for Danger to use, then set the following
  environment variables on your CI:

  - `DANGER_BITBUCKETSERVER_HOST` = The root URL for your server, e.g. `https://bitbucket.mycompany.com`.
  - `DANGER_BITBUCKETSERVER_USERNAME` = The username for the account used to comment.
  - `DANGER_BITBUCKETSERVER_PASSWORD` = The password for the account used to comment.

  Then you will have a fully fleshed out `danger.bitbucket_server` object in your Dangerfile to work with, for example:

  ```ts
  import { danger, warn } from "danger"

  if (danger.bitbucket_server.pr.title.includes("WIP")) {
    warn("PR is considered WIP")
  }
  ```

  The DSL is fully fleshed out, you can see all the details inside the [Danger JS Reference][ref], but the summary is:

  ```ts
  danger.bitbucket_server.
    /** The pull request and repository metadata */
    metadata: RepoMetaData
    /** The related JIRA issues */
    issues: JIRAIssue[]
    /** The PR metadata */
    pr: BitBucketServerPRDSL
    /** The commits associated with the pull request */
    commits: BitBucketServerCommit[]
    /** The comments on the pull request */
    comments: BitBucketServerPRActivity[]
    /** The activities such as OPENING, CLOSING, MERGING or UPDATING a pull request */
    activities: BitBucketServerPRActivity[]
  ```

  You can see more in the docs for [Danger + BitBucket Server](http://danger.systems/js/usage/bitbucket_server.html).

  -- [@azz]

- Don't check for same user ID on comment when running as a GitHub App. [@tibdex]

## 3.1.8

- Improvements to the Flow definition file. [@orta]
- Improve path generator for danger-runner. [@Mifi]
- Update the PR DSL to include bots. [@orta]
- Add utility function to build tables in Markdown [@keplersj]

## 3.1.7

- Minor error reporting improvements. [@orta]

## 3.1.6

- Move more code to only live inside functions. [@orta]

## 3.1.5

- Fix --base options for danger local. [@peterjgrainger]
- Fix a minor typo in Semaphore CI setup. [@hongrich]
- Fix for capitalized Dangerfiles in CI environment. [@wizardishungry]
- Fix `danger local` crashing when comparing master to HEAD with no changes. [@orta]

## 3.1.4

- Register danger-runner as a package binary. [@urkle]

## 3.1.2-3.1.3

- Peril typings to the Danger DSL. [@orta]
- Reference docs updates for the website. [@orta]

## 3.1.1

- Allows `danger runner` (the hidden command which runs the process) to accept unknown command flags (such as ones
  passed to it via `danger local`.) - [@adam-moss]/[@orta]

## 3.1.0

- Adds a new command `danger local`.

  This command will look between the current branch and master and use that to evaluate a dangerfile. This is aimed
  specifically at tools like git commit hooks, and for people who don't do code review.

  `danger.github` will be falsy in this context, so you could share a dangerfile between `danger local` and `danger ci`.

  When I thought about how to use it on Danger JS, I opted to make another Dangerfile and import it at the end of the
  main Dangerfile. This new Dangerfile only contains rules which can run with just `danger.git`, e.g. CHANGELOG/README
  checks. I called it `dangerfile.lite.ts`.

  Our setup looks like:

  ```json
  "scripts": {
    "prepush": "yarn build; yarn danger:prepush",
    "danger:prepush": "yarn danger local --dangerfile dangerfile.lite.ts"
    // [...]
  ```

You'll need to have [husky](https://www.npmjs.com/package/husky) installed for this to work. - [@orta]

- STDOUT formatting has been improved, which is the terminal only version of Danger's typical GitHub comment style
  system. It's used in `danger pr`, `danger ci --stdout` and `danger local`. - [@orta]
- Exposed a get file contents for the platform abstraction so that Peril can work on many platforms in the future -
  [@orta]

### 3.0.5

- Added support for Bitrise as a CI Provider - [@tychota]
- Nevercode ENV var fixes - [@fbartho]

### 3.0.4

- Paginate for issues - [@orta]

### 3.0.3

- Added support for Nevercode.io as a CI Provider - [@fbartho]

### 3.0.2

- Don't log ENV vars during a run - thanks @samdmarshall. - [@orta]

### 3.0.1

- Bug fixes and debug improvements. If you're interested run danger with `DEBUG="*" yarn danger [etc]` and you'll get a
  _lot_ of output. This should make it much easier to understand what's going on. - [@orta]

### 3.0.0

- Updates to the CLI user interface. Breaking changes for everyone.

  **TLDR** - change `yarn danger` to `yarn danger ci`.

  Danger JS has been fighting an uphill battle for a while with respects to CLI naming, and duplication of work. So, now
  it's been simplified. There are four user facing commands:

  - `danger init` - Helps you get started with Danger
  - `danger ci` - Runs Danger on CI
  - `danger process` - Like `ci` but lets another process handle evaluating a Dangerfile
  - `danger pr` - Runs your local Dangerfile against an existing GitHub PR. Will not post on the PR

  This release deprecates running `danger` on it's own, so if you have `yarn danger` then move that be `yarn danger ci`.

  Each command name is now much more obvious in it intentions, I've heard many times that people aren't sure what
  commands do and it's _is_ still even worse in Danger ruby. I figure now is as good a time as any a good time to call
  it a clean slate.

  On a positive note, I gave all of the help screens an update and tried to improve language where I could.

* [@orta]

### 2.1.9-10

- Fix to `danger pr` and `danger` infinite looping - [@orta]

### 2.1.8

- Add a note in `danger pr` if you don't have a token set up - [@orta]
- Bunch of docs updates - [@orta]

### 2.1.7

- Fix Codeship integration - [@caffodian]
- Updates documentation dependencies - [@orta]
- Fixes to running `danger` with params - [@orta]
- Fixes for `danger pr` not acting like `danger` WRT async code - [@orta]
- Fixes `tsconfig.json` parse to be JSON5 friendly - [@gantman]
- Fixes for `danger.github.thisPR` to use the base metadata for a PR, I'm too used to branch workflows - [@orta]

### 2.1.6

- Updates dependencies - [@orta]
- Link to the build URL if Danger can find it in the CI env - [@orta]
- Removes the "couldn't post a status" message - [@orta]

### 2.1.5

- The TS compiler will force a module type of commonjs when transpiling the Dangerfile - [@orta]

### 2.1.4

- Adds a CLI option for a unique Danger ID per run to `danger` and `danger process`, so you can have multiple Danger
  comments on the same PR. - [@orta]

### 2.1.1 - 2.1.2 - 2.1.3

- Fixes/Improvements for `danger init` - [@orta]

### 2.1.0

- Adds a new command for getting set up: `danger init` - [@orta]
- Fix double negative in documentation. [@dfalling]
- Fix `gloabally` typo in documentation. [@dfalling]

### 2.0.2 - 2.0.3

- Adds a warning when you try to import Danger when you're not in a Dangerfile - [@orta]
- Exports the current process env to the `danger run` subprocess - [@orta]

### 2.0.1

- Potential fixes for CLI sub-commands not running when packaging danger - [@orta]

### 2.0.0

- Fixes the `danger.js.flow` fix to handle exports correctly, you _probably_ need to add
  `.*/node_modules/danger/distribution/danger.js.flow` to the `[libs]` section of your settings for it to work though -
  [@orta]

### 2.0.0-beta.2

- Fixes a bug with `danger.github.utils` in that it didn't work as of b1, and now it does :+1: - [@orta]
- Ships a `danger.js.flow` in the root of the project, this may be enough to support flow typing, thanks to [@joarwilk]
  and [flowgen](https://github.com/joarwilk/flowgen) - [@orta]

### 2.0.0-beta.1

- Converts the command `danger` (and `danger run`) to use `danger process` under the hood. What does this do?

  - Dangerfile evaluation is in a separate process, run without a vm sandbox. This fixes the async problem which we
    created `schedule` for. Previously, any async work in your Dangerfile needed to be declared to Danger so that it
    knew when all of the work had finished. Now that the running happens inside another process, we can use the
    `on_exit` calls of the process to know that all work is done. So, _in Danger_ (not in Peril) async code will work
    just like inside a traditional node app.

  - Makes `danger process` a first class citizen. This is awesome because there will be reliable support for other
    languages like [danger-swift], [danger-go] and more to come.

  - The `danger process` system is now codified in types, so it's really easy to document on the website.

- Adds a `--js` and `--json` option to `danger pr` which shows the output in a way that works with `danger process`.
  This means you can preview the data for any pull request.

./[@orta]

### 2.0.0-alpha.20

Moves away from vm2 to a require-based Dangerfile runner. This removes the sandboxing aspect of the Dangerfile
completely, but the sandboxing was mainly for Peril and I have a plan for that.

https://github.com/danger/peril/issues/159

I would like to move the main parts of Danger JS to also work like `danger process`, so I'll be continuing to work as a
alpha for a bit more. One interesting side-effect of this could be that I can remove `schedule` from the DSL. I've not
tested it yet though. Turns out this change is _real_ hard to write tests for. I've made #394 for that.

./[@orta]

### 2.0.0-alpha.18 - 19

- Moves internal methods away from Sync to avoid problems when running in Peril - [@ashfurrow]
- Passes through non-zero exit codes from `danger process` runs - [@ashfurrow]

### 2.0.0-alpha.17

- Improve CircleCI PR detection

### 2.0.0-alpha.16

Some UX fixes:

- Don't show warnings about not setting a commit status (unless in verbose) - [@orta]
- Delete duplicate Danger message, due to fast Peril edits - [@orta]
- Show Peril in the commit status if inside Peril, not just Danger - [@orta]
- [internal] Tightened the typings on the commands, and abstracted them to share some code - [@orta]

### 2.0.0-alpha.15

- Updates `diffForFile`, `JSONPatchForFile`, and `JSONDiffForFile` to include created and removed files - #368 -
  [@bdotdub]

### 2.0.0-alpha.14

- Adds a blank project generated in travis 8 to test no-babel or TS integration - [@orta]
- Improvements to `danger process` logging, and build fails correctly #363 - [@orta]

### 2.0.0-alpha.13

- Improve the error handling around the babel API - #357 - [@orta]
- Move back to the original URLs for diffs, instead of relying on PR metadata - [@orta]
- Updates the types for `schedule` to be more accepting of what it actually takes - [@orta]

### 2.0.0-alpha.12

- Fixed #348 invalid json response body error on generating a diff - felipesabino
- Potential fix for ^ that works with Peril also - [@orta]

### 2.0.0-alpha.11

- Doh, makes the `danger process` command actually available via the CLI - [@orta]

### 2.0.0-alpha.10

- Adds a `danger process` command, this command takes amn argument of a process to run which expects the Danger DSL as
  JSON in STDIN, and will post a DangerResults object to it's STDOUT. This frees up another process to do whatever they
  want. So, others can make their own Danger runner.

  An example of this is [Danger Swift][danger-swift]. It takes a [JSON][swift-json] document via [STDIN][swift-stdin],
  [compiles and evaluates][swift-eval] a [Swift file][swift-dangerfile] then passes the results back to `danger process`
  via [STDOUT][swift-stdout].

  Another example is this simple Ruby script:

  ```ruby
    #!/usr/bin/env ruby

  require 'json'
  dsl_json = STDIN.tty? ? 'Cannot read from STDIN' : $stdin.read
  danger = JSON.parse(dsl_json)
  results = { warnings: [], messages:[], fails: [], markdowns: [] }

  if danger.github.pr.body.include? "Hello world"
    results.messages << { message: "Hey there" }
  end

  require 'json'
  STDOUT.write(results.to_json)
  ```

  Which is basically Ruby Danger in ~10LOC. Lols.

  This is the first release of the command, it's pretty untested, but [it does work][swift-first-pr]. - [@orta]

[danger-swift]: https://github.com/danger/danger-swift
[swift-json]: https://github.com/danger/danger-swift/blob/master/fixtures/eidolon_609.json
[swift-stdin]:
  https://github.com/danger/danger-swift/blob/1576e336e41698861456533463c8821675427258/Sources/Runner/main.swift#L9-L11
[swift-eval]:
  https://github.com/danger/danger-swift/blob/1576e336e41698861456533463c8821675427258/Sources/Runner/main.swift#L23-L40
[swift-dangerfile]:
  https://github.com/danger/danger-swift/blob/1576e336e41698861456533463c8821675427258/Dangerfile.swift
[swift-stdout]:
  https://github.com/danger/danger-swift/blob/1576e336e41698861456533463c8821675427258/Sources/Runner/main.swift#L48-L50
[swift-first-pr]: https://github.com/danger/danger-swift/pull/12

### 2.0.0-alpha.9

- Uses the Babel 7 alpha for all source compilation with JS, Flow+JS and TS. This worked without any changes to our
  internal infra which is pretty awesome. All TS tests passed. Babel 7 is still in alpha, but so is Danger 2.0 - so I'm
  happy to keep Danger in a pretty long alpha, till at least Babel 7 is in beta.

  It also still supports using TypeScript via the "`typescript"` module, if you have that installed. - [@orta]

- `danger.github.thisPR` now uses the PR's head, not base - [@orta]

### 2.0.0-alpha.8

- Uses the GitHub `diff_url` instead of the `diff` version header, as it conflicted with Peril - [@orta]
- Handle exceptions in Dangerfile and report them as failures in Danger results - [@macklinu]

### 2.0.0-alpha.6-7

- Expose a Promise object to the external GitHub API - [@orta]

### 2.0.0-alpha.4-5

- Allow running a dangerfile entirely from memory using the `Executor` API - [@orta]

### 2.0.0-alpha.2-3

- Removes the `jest-*` dependencies - [@orta]

### 2.0.0-alpha.1

- Support [a vm2](https://github.com/patriksimek/vm2) based Dangerfile runner as an alternative to the jest
  infrastructure. There are a few main reasons for this:

  - I haven't been able to completely understand how Jest's internals work around all of the code-eval and pre-requisite
    setup, which has made it hard to work on some more complex Peril features.

  - Jest releases are every few months, personally I love this as a user of Jest, as an API consumer it can be difficult
    to get changes shipped.

  - The fact that both Danger/Jest make runtime changes means that you need to update them together

  - I have commit access to vm2, so getting changes done is easy

  I like to think of it as having gone from Jest's runner which is a massive toolbox, to vm2 which is a tiny toolbox
  where I'll have to add a bunch of new tools to get everything working.

  The _massive downside_ to this is that Danger now has to have support for transpiling via Babel, or from TypeScript
  unlike before, where it was a freebie inside Jest. Jest handled this so well. This means that a Dangerfile which used
  to "just work" with no config may not. Thus, IMO, this is a breaking major semver.

  Is it likely that you need to make any changes? So far, it seems probably not. At least all of the tests with
  Dangerfiles original from the older Jest runner pass with the new version.

  This is an alpha release, because it's knowingly shipped with some breakages around babel support, specifically:

  - Babel parsing of relative imports in a Dangerfile aren't working
  - Some of the features which require the `regeneratorRuntime` to be set up aren't working yet

  Those are blockers on a 2.0.0 release.

### 1.2.0

- Exposes an internal API for reading a file from a GitHub repo as `danger.github.utils.fileContents` - [@orta]

  Ideally this is what you should be using in plugins to read files, it's what Danger uses throughout the codebase
  internally. This means that your plugin/dangerfile doesn't need to rely on running on the CI when instead it could run
  via the GitHub API.

- Update prettier - [@orta]
- Removes dtslint as a dependency - sapegin/orta

### 1.1.0

- Support retrieve paginated pull request commit list - [@kwonoj]
- Add support for VSTS CI - [@mlabrum]
- Remove the DSL duplication on the `danger` export, it wasn't needed or used. - [@orta]
- Update to TypeScript 2.4.x - [@orta]
- Rename github test static_file to remove `:` from the filename to fix a checkout issue on windows - [@mlabrum]

### 1.0.0

Hello readers! This represents a general stability for Danger. It is mainly a documentation release, as it corresponds
to <http://danger.systems/js/> being generally available. I made the initial commit back in 20 Aug 2016 and now it's
30th June 2017. It's awesome to look back through the CHANGELOG and see how things have changed.

You can find out a lot more about the 1.0, and Danger's history on my
[Artsy blog post on the Danger 1.0](https://artsy.github.io/blog/2017/06/30/danger-one-oh-again/).

- Adds inline docs for all CI providers - [@orta]

### 0.21.1

- Use HTTP for the GitHub status check target URL - macklinu
- Correct some examples in node-app - clintam
- Add support for buddybuild CI - benkraus/clintam
- Add support for GithHub Apps API (no GET /user) - clintam

### 0.21.0

- Posts status reports for passing/failing builds, if the account for danger has access - [@orta]
- Adds prettier to the codebase - [@orta]
- Converts a bunch of Danger's dangerfile into a plugin -
  [danger-plugin-yarn](https://github.com/orta/danger-plugin-yarn) - [@orta]

This is my first non-trivial plugin, based on infrastructure from @macklinu. Plugins are looking great, you can get some
info at <https://github.com/macklinu/generator-danger-plugin>.

- Docs updates for the website - [@orta]

### 0.20.0

- Fix `danger pr` commands are not running on windows - kwonoj
- Fix broken link in getting started docs - frozegnome
- Do not delete comment written from user have same userid for danger - kwonoj
- Fix link to `jest` in getting started docs - palleas
- Fix yarn install instruction in getting started docs - palleas

### 0.19.0

- Update to Jest 20 - macklinu
- Change the danger.d.ts to use module exports instead of globals - [@orta]
- Render markdown inside `message()`, `warn()`, and `fail()` messages. - macklinu

An example:

```js
fail(`Missing Test Files:

- \`src/lib/components/artist/artworks/__tests__/index-tests.tsx\`
- \`src/lib/components/artwork_grids/__tests__/infinite_scroll_grid-tests.tsx\`
- \`src/lib/containers/__tests__/works_for_you-tests.tsx\`

If these files are supposed to not exist, please update your PR body to include "Skip New Tests".`)
```

Will result in:

<table>
  <thead>
    <tr>
      <th width="50"></th>
      <th width="100%" data-danger-table="true">Fails</th>
    </tr>
  </thead>
  <tbody>
<tr>
      <td>:no_entry_sign:</td>
      <td>Missing Test Files:

- `src/lib/components/artist/artworks/__tests__/index-tests.tsx`
- `src/lib/components/artwork_grids/__tests__/infinite_scroll_grid-tests.tsx`
- `src/lib/containers/__tests__/works_for_you-tests.tsx`

If these files are supposed to not exist, please update your PR body to include "Skip New Tests".

</td>
    </tr>
  </tbody>
</table>

### 0.18.0

- Adds `github.api`. This is a fully authenticated client from the [github](https://www.npmjs.com/package/github) npm
  module. - @orta

  An easy example of it's usage would be using Danger to add a label to your PR. Note that Danger will have the
  permissions for your account, so for OSS repos - this won't work.

  ```js
  danger.github.api.issues.addLabels({
    owner: "danger",
    repo: "danger-js",
    number: danger.github.pr.number,
    labels: ["Danger Passed"],
  })
  ```

  Yeah, that's a bit verbose, I agree. So, there's also `github.thisPR` which should simplify that. It aims to provide a
  lot of the values for the current PR to use with the API.

  ```js
  const github = danger.github
  github.api.issues.addLabels({ ...github.thisPR, labels: ["Danger Passed"] })
  ```

  You could use this API for a bunch of things, here's some quick ideas:

  - Request specific reviewers when specific files change (`api.pullRequests.createReviewRequest`)
  - Add a label for when something passes or fails (`api.issues.addLabels`)
  - Verifying if someone is in your org? (`api.orgs.checkMembership`)
  - Updating Project tickets to show they have a PR (`api.projects.updateProject`)

### 0.17.0

- [Enhancements to `danger.git.diffForFile()`](https://github.com/danger/danger-js/pull/223) - @namuol

  - Removed `diffTypes` second argument in favor of `result.added` and `result.removed`
  - Added `result.before` and `result.after` for easy access to full contents of the original & updated file
  - `danger.git.diffForFile` is now an `async` function

  #### TL;DR:

  ```js
  // In danger 0.16.0:
  const fullDiff = danger.git.diffForFile("foo.js")
  const addedLines = danger.git.diffForFile("foo.js", ["add"])
  const removedLines = danger.git.diffForFile("foo.js", ["del"])

  // In the latest version:
  const diff = await danger.git.diffForFile("foo.js")
  const fullDiff = diff.diff
  const addedLines = diff.added
  const removedLines = diff.removed
  const beforeFileContents = diff.before
  const afterFileContents = diff.after
  ```

- Update internal test fixture generation docs - namuol

### 0.16.0

- Adds a `diffTypes` option to `diffForFile` - alex3165
- Add Buildkite CI source - jacobwgillespie

### 0.15.0

- When a Dangerfile fails to eval, send a message to the PR - [@orta]

### 0.14.2

- Updated jest-\* dependencies to 19.x - [@orta]

  Updating the jest-\* dependencies seems to be exhibiting strange behavior in tests for windows if you update, and use
  windows, can you please confirm that everything is 👍

- Added type shapings to `JSONPatchForFile` - [@orta]
- Replaced deprecated `lodash.isarray` package with `Array.isArray` - damassi

### 0.14.1

- Moved `@types/chalk` from dependencies to devDependencies - [@orta]
- Killed some stray console logs - [@orta]
- Updated the danger.d.ts - [@orta]

### 0.14.0

- TypeScript Dangerfiles are now support in Danger - [@orta]

  We use TypeScript in Danger, and a lot of my work in Artsy now uses TypeScript (see:
  [JS2017 at Artsy](http://artsy.github.io/blog/2017/02/05/Front-end-JavaScript-at-Artsy-2017/#TypeScrip1t)), so I
  wanted to explore using TypeScript in Dangerfiles.

  This is built on top of Jest's custom transformers, so if you are already using Jest with TypeScript, then you can
  change the `dangerfile.js` to `dangerfile.ts` and nothing should need changing ( except that you might have new
  warnings/errors ) (_note:_ in changing this for Danger, I had to also add the `dangerfile.ts` to the `"exclude"`
  section of the `tsconfig.json` so that it didn't change the project's root folder.)

  This repo is now using both a babel Dangerfile (running on Circle CI) and a TypeScript one (running on Travis) to
  ensure that we don't accidentally break either.

- Created a new `danger.d.ts` for VS Code users to get auto-completion etc - [@orta]
- Added a two new `git` DSL functions: `git.JSONDiffForFile(filename)` and `git.JSONPatchForFile(filename)`.

  - `git.JSONPatchForFile`

    This will generate a rfc6902 JSON patch between two files inside your repo. These patch files are useful as a
    standard, but are pretty tricky to work with in something like a Dangerfile, where rule terseness takes priority.

  - `git.JSONDiffForFile`

    This uses `JSONPatchForFile` to generate an object that represents all changes inside a Dangerfile as a single
    object, with keys for the changed paths. For example with a change like this:

    ```diff
    {
      "dependencies": {
        "babel-polyfill": "^6.20.0",
     +  "chalk": "^1.1.1",
        "commander": "^2.9.0",
        "debug": "^2.6.0"
      },
    }
    ```

    You could become aware of what has changed with a Dangerfile in a `schedule`'d function like:

    ```js
    const packageDiff = await git.JSONDiffForFile("package.json")
    if (packageDiff.dependencies) {
      const deps = packageDiff.dependencies

      deps.added // ["chalk"],
      deps.removed // []
      deps.after // { "babel-polyfill": "^6.20.0", "chalk": "^1.1.1", "commander": "^2.9.0", "debug": "^2.6.0" }
      deps.before // { "babel-polyfill": "^6.20.0", "commander": "^2.9.0", "debug": "^2.6.0" }
    }
    ```

    The keys: `added` and `removed` only exist on the object if:

    - `before` and `after` are both objects - in which case `added` and `removed` are the added or removed keys
    - `before` and `after` are both arrays - in which case `added` and `removed` are the added or removed values

- Exposed all global functions ( like `warn`, `fail`, `git`, `schedule`, ... ) on the `danger` object. - [@orta]

  This is specifically to simplify building library code. It should not affect end-users. If you want to look at making
  a Danger JS Plugin, I'd recommend exposing a function which takes the `danger` object and working from that. If you're
  interested, there is an active discussion on plugin support in the DangerJS issues.

- Improves messaging to the terminal - [@orta]
- Adds the ability to not have Danger post to GitHub via a flag: `danger run --text-only` - [@orta]
- Fix a crasher with `prs.find` #181 - [@orta]

### 0.13.0

- Add `danger.utils` DSL, which includes `danger.utils.href()` and `danger.utils.sentence()` - macklinu

  We were finding that a lot of Dangerfiles needed similar functions, so we've added a `utils` object to offer functions
  that are going to be used across the board. If you can think of more functions you use, we'd love to add them. Ideally
  you shouldn't need to use anything but Danger + utils to write your Dangerfiles.

  ```js
  danger.utils.href("http://danger.systems", "Danger") // <a href="http://danger.systems">Danger</a>
  danger.utils.sentence(["A", "B", "C"]) // "A, B and C"
  ```

- Adds `danger.github.utils` - which currently has only one function: `fileLinks` - [@orta]

  Most of the time people are working with a list of files (e.g. modified, or created) and then want to present
  clickable links to those. As the logic to figure the URLs is very GitHub specific, we've moved that into it's own
  object with space to grow.

  ```js
  const files = danger.git.modified_files // ["lib/component/a.ts", "lib/component/b.ts"]
  const links = danger.github.utils.fileLinks(files) // "<a href='...'>a</a> and <a href='...'>b</a>"
  warn(`These files have changes: ${links}`)
  ```

### 0.12.1

- Add support for [Drone](http://readme.drone.io) - gabro

### 0.12.0

- Added support for handling async code in a Dangerfile - deecewan

  This is still a bit of a work in progress, however, there is a new function added to the DSL: `schedule`.

  A Dangerfile is evaluated as a script, and so async code has not worked out of the box. With the `schedule` function
  you can now register a section of code to evaluate across multiple tick cycles.

  `schedule` currently handles two types of arguments, either a promise or a function with a resolve arg. Assuming you
  have a working Babel setup for this inside your project, you can run a Dangerfile like this:

  ```js
  schedule(async () => {
    const thing = await asyncAction()
    if (thing) {
      warn("After Async Function")
    }
  })
  ```

  Or if you wanted something simpler,

  ```js
  schedule(resolved => {
    if (failed) {
      fail("Failed to run")
    }
  })
  ```

- Adds new GitHub DSL elements - deecewan

* `danger.github.issue` - As a PR is an issue in GitHub terminology, the issue contains a bit more metadata. Mainly
  labels, so if you want to know what labels are applied to a PR, use `danger.github.issue.labels`
* `danger.github.reviews` - Find out about your reviews in the new GitHub Reviewer systems,
* `danger.github.requested_reviewers` - Find out who has been requested to review a PR.

- Updated TypeScript and Jest dependencies - [@orta]
- Add support for Github Enterprise via DANGER_GITHUB_API_BASE_URL env var - mashbourne

### 0.11.3 - 0.11.5

- Internal changes for usage with Peril - [@orta]

- Add `danger pr --repl`, which drops into a Node.js REPL after evaluating the dangerfile - macklinu
- Add support for Codeship - deecewan

### 0.11.0 - 0.11.2

- Add support for [Docker Cloud](https://cloud.docker.com) - camacho

### 0.10.1

- Builds which only use markdown now only show the markdown, and no violations table is shown - mxstbr

### 0.10.0

- Adds support for running Danger against a PR locally - [@orta]

The workflow is that you find a PR that exhibits the behavior you'd like Danger to run against, then edit the local
`Dangerfile.js` and run `yarn run danger pr https://github.com/facebook/jest/pull/2629`.

This will post the results to your console, instead of on the PR itself.

- Danger changes to your Dangerfile are not persisted after the run - [@orta]
- Add summary comment for danger message - kwonoj
- Add `jest-environment-node` to the Package.json - [@orta]

### 0.9.0

- Adds support for `git.commits` and `github.commits` - [@orta]

  Why two? Well github.commits contains a bunch of github specific metadata ( e.g. GitHub user creds, commit comment
  counts. ) Chances are, you're always going to use `git.commits` however if you want more rich data, the GitHub one is
  available too. Here's an example:

```js
const merges = git.commits.filter(commit => commit.message.include("Merge Master"))
if (merges.length) {
  fail("Please rebase your PR")
}
```

- Support custom dangerfile via `-d` commandline arg - kwonoj
- Allow debug dump output via `DEBUG=danger:*` environment variable - kwonoj
- Adds surf-build ci provider - kwonoj
- Forward environment variables to external module constructor - kwonoj

### 0.8.0

- Support `danger run -ci` to specify external CI provider - kwonoj
- Adds `--verbose` to `danger`, which for now will echo out all the URLs Danger has requested - [@orta]
- Migrate codebase into TypeScript from flow - kwonoj
- Handle removing all sorts of import types for Danger in the Dangerfile - [@orta]

### 0.7.3-4-5

- A failing network request will raise an error - [@orta]
- Fix Dangerfile parsing which broke due to Peril related changes - [@orta]
- Tweak the npmignore, ship less random stuff to others - [@orta]

### 0.7.2

- Fixes to the shipped Flow/TS definitions - [@orta]
- Adds more functions the the internal Danger GitHub client - [@orta]
- Infrastructure work to allow Peril to run a Dangerfile - [@orta]
- Upgrade outdated ESLint packages - macklinu
- Enhance Windows OS compatibility - kwonoj

### 0.7.1

- Set exit code to 1 when running `danger` throws an error - macklinu
- Add Jenkins CI source - macklinu
- Add .editorconfig - macklinu
- Adds jest-runtime to the dependencies - [@orta]

### 0.7.0

- You can build and run in vscode using your own custom `env/development.env` file. This is useful because you can use
  the debugger against a real PR. See `env/development.env.example` for syntax. - [@orta]

- Uses `jest-transform` and `jest-runtime` to eval and apply babel transforms.

  This does two things, makes it feasible to do [hosted-danger](https://github.com/danger/peril) and makes it possible
  to write your Dangerfile in a way that's consistent with the rest of your JavaScript. - [@orta]

- Add tests directory to .npmignore - macklinu
- Update to Jest 18 - macklinu

### 0.6.10

- Brings back the ability to emulate a fake CI run locally via `danger` - [@orta]

### 0.6.9

- Makes `babel-polyfill` a direct dependency, this is because it is actually an implicit dependency in the app. I'm not
  sure how I feel about this, I guess if we use a part of it in the babel translation of a user's Dangerfile them I'm OK
  with it. - [@orta]

### 0.6.6 - 0.6.7 - 0.6.8

- Ship flow annotations with the npm module - [@orta]

### 0.6.5

- Adds more node instances to travis - romanki + orta
- Adds support for Semaphore CI - [@orta]

### 0.6.4

- The env vars `DANGER_TEST_REPO` and `DANGER_TEST_PR` will allow you initialize the FakeCI with a repo of your choice.
  See README.md for more info
- Improved error messaging around not including a `DANGER_GITHUB_API_TOKEN` in the ENV - nsfmc / orta
- Adds support for getting the diff for a specific file from git: e.g.

```js
// Politely ask for their name on the entry too
const changelogDiff = danger.git.diffForFile("changelog.md")
const contributorName = danger.github.pr.user.login
if (changelogDiff && changelogDiff.indexOf(contributorName) === -1) {
  warn("Please add your GitHub name to the changelog entry, so we can attribute you.")
}
```

### 0.6.3

- Does not break commonmark on GitHub - [@orta]
- upgrades to flow 0.35.0 and fixes associated type errors in covariant/invariant interfaces - nsfmc
- omits flow requirement for new test files - nsfmc
- adds support for circleci - nsfmc
- defines CISource properties in flow as read-only - nsfmc

### 0.5.0

- `danger.pr` -> `danger.github.pr`, I've also created interfaces for them - [@orta]
- `warn`, `message`, `markdown` are all ported over to DangerJS - [@orta]
- Shows a HTML table for Danger message - [@orta]
- Now offers a Flow-typed definition file, it's not shipped to their repo yet, you can make it by
  `npm run export-flowtype` - [@orta]
- Started turning this into a real project by adding tests - [@orta]

### 0.0.5-0.0.10

- Changes some files cashing, added some logs, a bit of error reporting, and verifying everything works through npm -
  [@orta]

### 0.0.4

- Danger edit an existing post, and delete it when it's not relevant - [@orta]

### 0.0.3

- Danger will post a comment on a GitHub PR with any Fails - [@orta]

### 0.0.2

OK, first usable for others version. Only supports GitHub and Travis CI.

You can run by doing:

```sh
danger
```

Make sure you set a `DANGER_GITHUB_API_TOKEN` on your CI -
[see the Ruby guide](http://danger.systems/guides/getting_started.html#setting-up-danger-to-run-on-your-ci) for that.

Then you can make a `dangerfile.js` (has to be lowercase, deal with it.) It has access to a whopping 2 DSL attributes.

```sh
pr
git
fail(message: string)
```

`pr` _probably_ won't be sticking around for the long run, but if you're using a `0.0.2` release, you should be OK with
that. It's the full metadata of the PR, so
[this JSON file](https://raw.githubusercontent.com/danger/danger/master/spec/fixtures/github_api/pr_response.json).
`git` currently has:

```sh
git.modified_file
git.created_files
git.deleted_files
```

which are string arrays of files.

`fail(message: string)` will let you raise an error, and will make the process return 1 after the parsing has finished.

Overall: your Dangerfile should look something like:

```js
import { danger } from "danger"

const hasChangelog = danger.git.modified_files.includes("changelog.md")
if (!hasChangelog) {
  fail("No Changelog changes!")
}
```

That should do ya. I think. This doesn't support babel, and I haven't explored using other modules etc, so...

./[@orta]

### 0.0.1

Not usable for others, only stubs of classes etc. - [@orta]

[danger-swift]: https://github.com/danger/danger-swift#danger-swift
[danger-go]: https://github.com/bdotdub/danger-go
[@adam-moss]: https://github.com/adam-moss
[@adamnoakes]: https://github.com/adamnoakes
[@aghassi]: https://github.com/aghassi
[@ashfurrow]: https://github.com/ashfurrow
[@azz]: https://github.com/azz
[@caffodian]: https://github.com/caffodian
[@codestergit]: https://github.com/codestergit
[@cwright017]: https://github.com/Cwright017
[@cysp]: https://github.com/cysp
[@danielrosenwasser]: https://github.com/DanielRosenwasser
[@davidbrunow]: https://github.com/davidbrunow
[@dfalling]: https://github.com/dfalling
[@f-meloni]: https://github.com/f-meloni
[@fbartho]: https://github.com/fbartho
[@fwal]: https://github.com/fwal
[@happylinks]: https://github.com/happylinks
[@hongrich]: https://github.com/hongrich
[@hellocore]: https://github.com/HelloCore
[@imorente]: https://github.com/imorente
[@joarwilk]: https://github.com/joarwilk
[@johansteffner]: https://github.com/johansteffner
[@joshacheson]: https://github.com/joshacheson
[@keplersj]: https://github.com/keplersj
[@langovoi]: https://github.com/langovoi
[@mifi]: https://github.com/ionutmiftode
[@mxstbr]: https://github.com/mxstbr
[@ninjaprox]: https://github.com/ninjaprox
[@nminhnguyen]: https://github.com/NMinhNguyen
[@nornagon]: https://github.com/nornagon
[@orta]: https://github.com/orta
[@osmestad]: https://github.com/osmestad
[@patrickkempff]: https://github.com/patrickkempff
[@peterjgrainger]: https://github.com/peterjgrainger
[@randak]: https://github.com/randak
[@ravanscafi]: https://github.com/ravanscafi
[@rohit-smpx]: https://github.com/rohit-smpx
[@sajjadzamani]: https://github.com/sajjadzamani
[@sebinsua]: https://github.com/sebinsua
[@sgtcoolguy]: https://github.com/sgtcoolguy
[@sharkysharks]: https://github.com/sharkysharks
[@stevemoser]: https://github.com/stevemoser
[@stevenp]: https://github.com/stevenp
[@sunshinejr]: https://github.com/sunshinejr
[@tychota]: https://github.com/tychota
[@urkle]: https://github.com/urkle
[@wizardishungry]: https://github.com/wizardishungry
[@dblandin]: https://github.com/dblandin
[@paulmelnikow]: https://github.com/paulmelnikow
[@ds300]: https://github.com/ds300
[@jamime]: https://github.com/jamime
[@mrndjo]: https://github.com/mrndjo
[@bigkraig]: https://github.com/bigkraig
[@notjosh]: https://github.com/notjosh
[@iljadaderko]: https://github.com/IljaDaderko<|MERGE_RESOLUTION|>--- conflicted
+++ resolved
@@ -15,9 +15,7 @@
 
 <!-- Your comment below this -->
 
-<<<<<<< HEAD
 - Fix structuredDiffForFile for BitBucket Server - [@osmestad]
-=======
 - Fix Buddy.works isPR and use PR number instead of PR ID - [@mmiszy]
 
 <!-- Your comment above this -->
@@ -87,7 +85,6 @@
 - Add BitBucket Cloud & BitBucket Pipelines support - [@hellocore]
 - Add GitLab missing states - [@f-meloni]
 - Fixes incorrect slug for builds from forks on Codefresh - [@stevenp]
->>>>>>> dd5da6f6
 
 # 8.0.0
 
