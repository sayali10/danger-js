<!--

// Please add your own contribution below inside the Master section, no need to
// set a version number, that happens during a deploy. Thanks!
//
// These docs are aimed at users rather than danger developers, so please limit technical
// terminology in here.

// Note: if this is your first PR, you'll need to add your URL to the footnotes
//       see the bottom of this file. The list there is sorted, try to follow that.

-->

## Master

<!-- Your comment below this -->

<<<<<<< HEAD
- Adds options `newComment` and `removePreviousComments` - [@davidhouweling]
=======
- Add support for a file path filter when calculation lines of code - [@melvinvermeer]
>>>>>>> cf39ac04

<!-- Your comment above this -->

# 10.5.4

- Fix for `danger local` not passing through `--staging` - [@g3offrey]

# 10.5.3

- Fix for `danger local` not showing commit messages - [@hmschreiner]

# 10.5.2

- Adds `danger.git.head` and `danger.git.base` - [@jamiebuilds]

# 10.5.1

- Bitbucket Cloud: Fix bug when Danger updating inline comment with summary comment. - [@hellocore]
- Fall back to alternative methods for establishing the PR number from CodeBuild - [@alexandermendes]

# 10.5.0

- Handle deprecations for the APIs used with `--use-github-checks` #1073 [@wardpeet](https://github.com/wardpeet)

# 10.4.1

- Improved `tsconfig.json` file lookup strategy: it now looks for it starting from the location of the danger file.
  #1068 [@igorbek](https://github.com/igorbek)
- Upgrade node-fetch to 2.6.1 to fix GHSA-w7rc-rwvf-8q5r. #1071 [@hmcc](https://github.com/hmcc)

# 10.4.0

- Adds aliases to the FakeCI env vars. You could now have something like:
  ```yml
  - run: "npx danger-ts ci"
    env:
      GITHUB_TOKEN: ${{ secrets.GITHUB_TOKEN }}
      DANGER_MANUAL_CI: true
      DANGER_MANUAL_GH_REPO: ${{ steps.pr_info.outputs.repo }}
      DANGER_MANUAL_PR: ${{ steps.pr_info.outputs.number }}
  ```
  Which looks more intentional instead of: `DANGER_FAKE_CI` etc. [@orta](https://github.com/orta)

# 10.3.1

- Experimental support for internal routing when using `npx danger-ts` [@orta]

# 10.3.0

- Added a CLI option `--ignoreOutOfDiffComments` so that you can ignore inline-comments for lines that were not changed
  in the checked PR. The comments would be ignored completely - they won't even show in the results comment. [@pinkasey]

# 10.2.2

- Add support for `danger local` on repos without a master branch - [@ahobson](https://github.com/ahobson)

# 10.2.1

- Wait for close event on spawned process in local git platform - [@gzaripov]
- Fix Typo in README.md [@NotMoni]
- Fix danger failure on getting diff for files with spaces in file path [@HonzaMac]
- Document how to disable transpilation [@rzgry]
- Fix get blob url for pr commit [@doniyor2109]

# 10.2.0

- Take commit hash from CircleCI environment variable [@valscion]
- Fix project path with /- in GitLab MR URL [@pgoudreau]
- When creating a new PR with `createOrUpdatePR`, add the description (as done when editing) - [@sogame]

# 10.1.0

- Adds support for Bamboo CI [@tim3trick]
- Replace regex to a long url repos approach on Bitrise [@lucasmpaim]
- Pass process arguments back to the original process [@f-meloni]
- When fetching existing labels in `createOrAddLabel` use pagination to fetch them all - [@sogame]

# 10.0.0

- Changed JSON patch implementation for better memory performance. [@dkundel]

  **Breaking:** `JSONPatchForFile` will return a different order of operations than previously. It will also return a
  `path` with the index of the element inserted into an array for `add` operations.

# 9.3.1

- Don't fail when using `createOrAddLabel` if label fails to be created or added - [@sogame]

# 9.3.0

- Add the staged flag to `danger local` command - [@soyn]
- Don't use hardcoded userId to update comments if using personal token in Github Actions - [@rohit-gohri]
- Disable warning in Github Action if using DANGER_GITHUB_API_TOKEN - [@rohit-gohri]
- Update `parse-diff` library - [@417-72KI]
- Fix repository slug in Jenkins provider - [sandratatarevicova]
- Add Gitlab diff support - [@rohit-gohri]
- Fix Typos across danger-js Repo - [@yohix]
- Fix `@octokit/rest` deprecation warning when using `.issues.addLabels()` - [@sogame]

# 9.2.10

- Fixes for the homebrew generated binaries - [@hellocore]

# 9.2.9

- Bitbucket Cloud: Allow DangerCI to get UUID from Bitbucket - [@hellocore]
- Update docs for GitLab - [@orta]

# 9.2.7-8-9

- Maybe fix deploys to GPR for Docker - [@orta]

# 9.2.6

- Add support for Cirrus CI - [@RDIL]

# 9.2.5

- Remove additional danger from pr generated json - [@f-meloni]

# 9.2.4

- Fix github actions checks - [@f-meloni]

# 9.2.3

- Support more events on GitHub actions - [@f-meloni]

# 9.2.2

- Fix binary files for BitBucket Server - [@osmestad]
- Allow GHE to use checks - [@adam-bratin]

# 9.2.1

- Fix structuredDiffForFile for BitBucket Server - [@osmestad]
- Fix Buddy.works isPR and use PR number instead of PR ID - [@mmiszy]
- remove jsome package and replace with prettyjson - [@watchinharrison]
- Add GitLab support to Jenkins provider - [@sandratatarevicova]

# 9.2.0

- Add Buddy.works Pipelines support - [@kristof0425]
- Added flag to bypass Jira/Issues - [@orieken]
- Improve docs for GitHub Actions - [@nguyenhuy]

# 9.1.8

- Get GitHub Actions event file pathname from env variable - [@IljaDaderko]

# 9.1.7

- GitHub Actions docs update - [@orta]

# 9.1.6

- Release only made for GitHub Actions - [@orta]

# 9.1.5

- Take commit hash from bitrise env - [@f-meloni]

# 9.1.4

- Use new env `BITBUCKET_REPO_FULL_NAME` in bitbucket pipeline. - [@Soyn]
- Take commit hash from CI Source if available - [@f-meloni]

# 9.1.3

- Updates GitLab API to 10.x - [@awgeorge]

# 9.1.2

- Add retry handling for API requests - [@jtreanor]

# 9.1.1

- Fixes TS declarations - [@orta]
- Fix Github Actions documentation - [@ravanscafi]
- Improve Performance by Caching BitBucket Cloud Commits - [@hellocore]
- Add compliment message to comment template on Bitbucket Cloud - [@hellocore]
- Add option to set custom icon in messages - [@rohit-gohri]

# 9.1.0

- Expose BitBucketServerAPI - [@NMinhNguyen]

# 9.0.3

- Add support OAuth for BitBucket Cloud - [@hellocore]
- Allow `handleResults` to be called without a `git` object - [@jtreanor]

# 9.0.2

- Fix for the GitLab dependency making danger not load - [@f-meloni]

# 9.0.1

- Fixed incorrect main comment template on Bitbucket Cloud - [@hellocore]

# 9.0.0

- Add BitBucket Cloud & BitBucket Pipelines support - [@hellocore]
- Add GitLab missing states - [@f-meloni]
- Fixes incorrect slug for builds from forks on Codefresh - [@stevenp]

# 8.0.0

- Adds GitLab & GitLab CI support - [@notjosh], [@bigkraig], [@jamime]
- Add support for AppCenter - [@mrndjo]

# 7.1.4

- Un-hardcodes the repo in `danger.github.utils.createOrUpdatePR`- [@ds300]

# 7.1.3

- Cleans up the declarations a little bit - [@orta]
- Adds support for [Codefresh CI](https://codefresh.io) - [@stevenp]

# 7.1.2

- Update ts-jest to 24.0.2 - [@friederbluemle]
- Adds a fix for the default name of Danger in status - [@orta]
- Adds `danger.git.fileMatch.getKeyedPaths()`, providing more convenient access to paths. This replaces
  `fileMatch.tap()` and `fileMatch.debug()`.

  ```ts
  const components = fileMatch("components/**/*.js", "!**/*.test.js")
  const componentTests = fileMatch("!**/*.test.js")

  if (components.edited && !componentTests.edited) {
    warn(
      [
        "This PR modified some components but none of their tests. <br>",
        "That's okay so long as it's refactoring existing code. <br>",
        "Affected files: ",
        components.getKeyedPaths().edited.join(", "),
      ].join("")
    )
  }
  ```

  This makes it much simpler to compose a collection of file checks - [@paulmelnikow]

# 7.1.0

- Adds Chainsmoker, and expands the Danger DSL with the addition of `danger.git.fileMatch`.

  ```ts
  const documentation = danger.git.fileMatch("**/*.md")
  const packageJson = danger.git.fileMatch("package.json")
  const lockfile = danger.git.fileMatch("yarn.lock", "package-lock.json")

  if (documentation.edited) {
    message("Thanks - We :heart: our [documentarians](http://www.writethedocs.org/)!")
  }

  if (packageJson.modified && !lockfile.modified) {
    warn("This PR modified package.json, but not the lockfile")
  }
  ```

  This makes it much simpler to compose a collection of file checks - [@paulmelnikow]

# 7.0.19

- Taken a stab at trying to make the commit status summary to feel better in both Danger & Peril [@orta][@dblandin]

# 7.0.18

- Adds a CLI option `--failOnErrors` so that you can force `danger ci` to return a failed exit code on any `fail`s in a
  Dangerfile [@f-meloni]

# 7.0.17

- Send different build update keys based on the id on Bitbucket [@f-meloni]

# 7.0.16

- Add support for CodeBuild CI source [@sharkysharks]

# 7.0.15

- Enable Danger runs with different DangerIDs to post separate statuses [@randak]
- Docs: fix typo - [@hiroppy]
- Fixed: isCI check for Codeship - [@msteward]

# 7.0.14

- Fixed: Crash on BitbucketServer when the change type is unknown - [@f-meloni]
- Add `linesOfCode` in `GitDSL` - [@ninjaprox]
- Docs: document GitHubMergeRef type - [@nornagon]

# 7.0.13

- Adds some Debug logs for babel transformation - [@orta]

# 7.0.12

- Support multi-line import/require statements in Dangerfiles & possibly fix source-mapping for errors - [@fbartho]

# 7.0.11

- Return the DangerResults meta after sorting and merging operations - [@f-meloni]
- Make bitbucket generated signature less aggressive - [@f-meloni]

# 7.0.9

- Updates the import for octokit at the top of the danger.d.ts - [@orta]

# 7.0.8

- Handles the previews API correctly - [@orta]

# 7.0.7

- Removed `vm2` from Danger, it's not being used in Peril now - [@orta]
- `danger pr` with `--json` or --js` now don't require a Dangerfile to be present - [@orta]

# 7.0.5

- Remove dead links to example danger files. - [@stevemoser]
- Allow danger-pr to work also on Bitbucket Server - [@f-meloni]
- Fix for nulls in modified_files - [@orta]
- Use new APIs in OctoKit - [@orta]

# 7.0.4

- More fixes for `GITHUB_URL` instead of just `DANGER_GITHUB_URL` for GitHub Enterprise. - [@Aghassi]

# 7.0.3

- Lets you use `GITHUB_URL` instead of just `DANGER_GITHUB_URL` for GitHub Enterprise. - [@Aghassi]

# 7.0.2

- Fix issue where the PR command could not be run with a GitHub Enterprise URL.
- Specify filename when loading Babel options. Fixes [#664](https://github.com/danger/danger-js/issues/664)
  ([#804](https://github.com/danger/danger-js/pull/804)) - [@NMinhNguyen]
- Running Danger on GitHub Actions now runs Danger from source code. Before that, Danger on GitHub Actions is stuck at
  v5.0.0-beta-24. [@dtinth](https://github.com/danger/danger-js/pull/810)

# 7.0.1

- Make use of GitHub Checks optional and disabled by default, pass `--use-github-checks` to enable.
  [@cysp](https://github.com/danger/danger-js/pull/798)

# 7.0.0

- Updates `@octokit/rest` to v16.x.x - this is a **major** semver change on their end, which I know it breaks some of
  Artsy/Danger's Peril Dangerfiles, so it's possible that it could break your Dangerfiles too. How do you know?

  Roughly, if you have any code that uses `danger.github.api` then it's very possible that you need to update your code.

  There are update notes [here](https://github.com/octokit/rest.js/releases/tag/v16.0.1), but if you're using TypeScript
  then it'll raise the issues at a type-check level. Note, that this version may cause issues if you are using GitHub
  Enterprise, you can get [updates here](https://github.com/danger/danger-js/issues/797).

# 6.1.13

- Allow sub-processes to pass their own name an href so that it doesn't say made by Danger JS [@orta]

  This is done by extending the `DangerResults` object passed back to Danger JS, by adding a meta section to the JSON:

  ```json
  {
    "markdowns": [],
    "fails": [],
    "warnings": [],
    "messages": [],
    "meta": {
      "runtimeHref": "https://mysite.com",
      "runtimeName": "My Danger Runner"
    }
  }
  ```

  `"meta"` is optional, and will fall back to the DangerJS one.

- Removed a dependency (voca) now that we're using TypeScript and have access to .includes [@orta]

# 6.1.12

- Fix issue with detecting Babel if `babel-core` is installed - [@sajjadzamani]

# 6.2.0

- Fix detection of GitHub Actions event types [@cysp]

# 6.1.9

- Add commit ID to the comment footer [danger/danger-js#168] - [@randak]
- Add support for `COPY` change type to fix a BitBucket Server regression in
  [danger/danger-js#764](https://github.com/danger/danger-js/pull/764) - [@sebinsua]
- Add support for older Babel versions (prior 7) [@sajjadzamani]

# 6.1.8

- Revert removal of implicit `<p>` tag from [danger/danger-js#754](https://github.com/danger/danger-js/pull/754) and add
  distinction depending on containing markdown or not - [@hanneskaeufler]

# 6.1.7

- Update comment instead deleting, if it has replies (BitBucket Server) [@langovoi]
- Fix BitBucket Server GitDSL [@langovoi]
- Add support of paged APIs of BitBucket Server [@langovoi]

# 6.1.6

- Adds a CLI flag for custom Danger Runners to be able to request a URL to a JSON file instead of receiving the entire
  DSL as a big JSON dump. We're exploring using this in Danger Swift with
  [danger/swift#108](https://github.com/danger/swift/issues/108) - [@orta]

# 6.1.5

- Adds `html_url` to the PR JSON declaration - [@orta]
- Adds a way for a sub-process to tell danger-js that it wants a copy of the DSL. This is a potential fix for when you
  have a process that might not be ready to grab the DSL instantly from danger-js. The subprocess can print the message
  `danger://send-dsl` to stdout and danger-js will re-send the DSL via STDIN.
  [danger/swift#108](https://github.com/danger/swift/issues/108). - [@orta]
- Allows a FakeCI to get a FakePlatform, should fix [#767](https://github.com/danger/danger-js/issues/767) - [@orta]

# 6.1.4

- Fix `GitJSONDSL` and `diffForFile` for BitBucket Server - [@langovoi]

# 6.1.3

- Add support for personal tokens of BitBucket Server - [@langovoi]
- Ships a command `danger-js` which means other languages could also use the command danger and they won't conflict with
  the JS version - [@orta]

# 6.1.2

- Checks for the JSON results file reported by a subprocess before accessing it - [@orta]

# 6.1.1

- Improves debug logging, messaging on CI about status updates - [@orta]
- Better detection of json results: {} from a sub-process - [@orta]
- CLI Args are actually passed to subprocess instead of an empty object - [@orta]
- Fix Netlify integration when repo url includes an access token - [@imorente]

# 6.1.0

- Add CI integration for Netlify - [@imorente]

# 6.0.7

- Removes an accidental import - [@orta]

# 6.0.6

- Adds an internal flag for disabling checks support when being controller by Peril - [@orta]

# 6.0.5

- Fix `danger pr` - [@orta]

# 6.0.4

- Fix GitHub checks API payload - [@pveyes]

# 6.0.3

- Fix passing stdout from the sub-process back to the user - [@orta]
- Fix handling a `"pending"` status update properly using Bitbucket API - [@sgtcoolguy]
- Fix #614 - Posting status updates to Github using issue workflow broken - [@sgtcoolguy]
- Fix vertical alignment in GitHub issue template - [@patrickkempff]

# 5.0.1, err. 6.0.0

- Hah, my computer ran out opf power mid-deploy, and now I have to ship another build to make sure the brew versions of
  Danger JS are set up correctly. - orta

- Hah, I managed to run the same 'deploy major' command instead. So... Happy v6! - orta

# 5.0.0

_No breaking changes_ - I'm just bumping it because it's a lot of under-the-hood work, and I've not been able to test it
thoroughly in production.

This release bring support for GitHub actions. It does this merging in some of the responsibilities that used to live
inside Peril into Danger.

Notes about Danger JS:

- Adds support for running remote GitHub files via the `--dangerfile` argument. It supports urls like:
  `orta/peril-settings/file.ts` which grabs `file.ts` from `orta/peril-settings`.
- Adds support for taking a GitHub Actions event JSON and exposing it in the `default export` function in the same way
  that Peril does it.
- Adds a GitHubActions CI provider - it declares that it can skip the PR DSL so that Danger can also run against
  issues/other events
- Handle remote transpilation of the initial Dangerfile correctly
- Adds support for not include a tsconfig for typescript projects, danger will use the default config if it can't find
  one in your project
- Hardcodes the GitHub Actions userID into danger ( blocked by
  https://platform.github.community/t/obtaining-the-id-of-the-bot-user/2076 )
- Allows running with a simplified DSL when running on a GitHub action that isn't a PR
- Use new env vars for GitHub Actions

There is now 2 ways for a subprocess to communicate to Danger JS - prior to 5.x it was expected that a subprocess would
pass the entire JSON results back via STDOUT to the host Danger JS process, but sometimes this was unreliable. Now a
subprocess can pass a JSON URL for Danger JS by looking in STDOUT for the regex `/danger-results:\/\/*.+json/`.

There is now a JSON schema for both directions of the communication for sub-processes:

- The data Danger sends to the subprocess:
  [`source/danger-incoming-process-schema.json`](source/danger-incoming-process-schema.json)
- The data Danger expects from the subprocess:
  [`source/danger-outgoing-process-schema.json`](source/danger-outgoing-process-schema.json)

This can be used for language DSL generation and/or formal verification if you're interested. Or, for just feeling
completely sure about what is being sent to your process without diving into the Danger JS codebase.

Also, `danger pr` now accepts a `--process` arg.

# 4.4.9

- Add logic for "DANGER_DISABLE_TRANSPILATION" env [@markelog]
- Jenkins: Respect `CHANGE_URL`/`CHANGE_ID` for GitHub and BitBucket Server [@azz]
- Docs: Guides - Update link to apollo-client dangerfile.ts example [@andykenward]
- Fix crash that may occur when no message is set on generic event [@flovilmart]
- Add support to proxy requests using `HTTP_PROXY` or `HTTPS_PROXY` environment variables [@steprescott]

# 4.4.0-7

- Supports installation using Homebrew [@thii]

# 4.3.x

- Some experimental beta builds which didn't turn out very useful

# 4.2.1

- Adds a fallback to `GITHUB_TOKEN` if it's in the ENV - orta
- There was some versioning faffing going on

# 4.1.0

- Adds the ability to send a PR from a Dangerfile easily.

  ```ts
  import { danger } from "danger"

  export default async () => {
    // This is a map of file to contents for things to change in the PR
    const welcomePR = {
      LICENSE: "[the MIT license]",
      "README.md": "[The README content]",
    }

    // Creates a new branch called `welcome`, from `master`. Creates a commit with
    // the changes above and the message "Sets up ...". Then sends a PR to `orta/new-repo`
    // with the title "Welcome to ..." and the body "Here is ...".
    await danger.github.utils.createOrUpdatePR(
      {
        title: "Welcome to [org]",
        body: "Here is your new repo template files",
        owner: "orta",
        repo: "new-repo",
        baseBranch: "master",
        newBranchName: "welcome",
        commitMessage: "Sets up the welcome package",
      },
      welcomePR
    )
  }
  ```

  OK, so this one is cool. This function will create/update an existing PR. You pass in a config object that defines;
  the commit, the branch and the PR metadata and then this function will go and set all that up for you.

  The second argument is a fileMap, this is an object like `{ "README.md": "[the content]" }` and it defines what files
  should change in the commit. The files are completely changed to the content in the fileMap, so if you're making a
  single line change - you need to submit the enfile file.

  This is all based on my module
  [memfs-or-file-map-to-github-branch](https://www.npmjs.com/package/memfs-or-file-map-to-github-branch) so if you need
  a set of lower level APIs for PR/branch needs, `import` that and use it. - [@orta]

# 4.0.1

- Fixed a bug where Danger would fail to update status when there are no failures or messages [@johansteffner]
- Fixed a bug where Danger was throwing an error when removing any existing messages [@stefanbuck]

# 4.0.0

- Updates Danger's runtime to work with Babel 7 - [@adamnoakes]

  **Breaking:** 3.9.0 was the last version to support inline transpilation via Babel 6. Danger doesn't specify babel in
  its dependencies, so this warning won't show anywhere else.

# 3.9.0

- Adds CI integration for Concourse - [@cwright017]

# 3.8.9

- Adds debug logs to the vm2 runner used in Peril - [@orta]

# 3.8.5 - 3.8.8

- Adds a function to handle creating or adding a label on a PR/Issue. Works with both Danger and Peril:
  `danger.github.createOrAddLabel` - [@orta]

# 3.8.4

- Exposes some internals on module resolution to Peril - [@orta]

# 3.8.3

- Fix bitbucket error when trying to obtain a response json when the response code is 204 (which means that there is no
  response).
- Fix bitbucket link of the PR status, so it opens the web version of the PR, pointing to the Danger comment
  [646](https://github.com/danger/danger-js/pull/646) - [@acecilia](https://github.com/acecilia)
- Adapt emoji for Bitbucket server to fix "Database error has occurred"
  [645](https://github.com/danger/danger-js/pull/645) - [@acecilia](https://github.com/acecilia)

# 3.8.2

- Use the Peril Bot ID for the comment lookup checks - [@orta]

# 3.8.1

- Adds additional logging to handleResultsPostingToPlatform - [@ashfurrow]

# 3.8.0

- Fixes a crash if lodash isn't a transitive dependency in your node_modules - [@orta]
- Using the Checks API will now post a summary comment on a PR - [@orta]

# 3.7.20

- Logging / verification improvements for the subprocess - [@orta]

# 3.7.19

- Convert the `exec` in `danger local` to a `spawn` hopefully unblocking large diffs from going through it -
  [@joshacheson][@orta]

# 3.7.18

- Report the error in a commit status update when in verbose - [@orta]

# 3.7.17

- Improvements to PR detection on Team City - @markelog

# 3.7.16

- More work on `danger.github.utils.createUpdatedIssueWithID`. - [@orta]

# 3.7.15

- Turns on the strict mode in the typescript compiler, this only gave build errors, so I was basically there anyway.
  This is so that the type defs will always pass inside environments where strict is already enabled. - [@orta]

- Updates to TypeScript 2.9. - [@orta]

# 3.7.14

- Minor refactoring in GitHubUtils to allow Peril to re-create some of the util functions - [@orta]

# 3.7.13

- Updates type declarations to use top-level exports instead of a module augmentation - [@DanielRosenwasser]
- Bug fixes for `danger.github.utils.createUpdatedIssueWithID` - [@orta]

# 3.7.2-12

- Improved debugging when using the GitHub OctoKit - [@orta]
- Added `danger.github.utils.createUpdatedIssueWithID` which can be used to have danger continually update a single
  issue in a repo, for example:

  ```ts
  await danger.github.utils.createUpdatedIssueWithID("TestID", "Hello World", {
    title: "My First Issue",
    open: true,
    repo: "sandbox",
    owner: "PerilTest",
  })
  ```

  Will first create, then update that issue with a new body. - [@orta]

# 3.7.1

- Improve checks support for Danger - orta

# 3.7.0

- Adds support for the GH Checks API.

  This brings some interesting architectural changes inside Danger, but more important to you dear reader, is that using
  the Checks API has some API restrictions. This makes in infeasible to re-use the user access token which we've
  previously been recommending for setup.

  Instead there are two options:

  - Use a GitHub app owned by Danger: https://github.com/apps/danger-js
  - Use your own GitHub app.

  The security model of the GitHub app means it's totally safe to use our GitHub app, it can only read/write to checks
  and has no access to code or organizational data. It's arguably safer than the previous issue-based comment.

  To use it, you need to hit the above link, install the app on the org of your choice and then get the install ID from
  the URL you're redirected to. Set that in your CI's ENV to be `DANGER_JS_APP_INSTALL_ID` and you're good to go.

  If you want to run your own GitHub App, you'll need to set up a few ENV vars instead:

  - `DANGER_GITHUB_APP_ID` - The app id, you can get this from your app's overview page at the bottom
  - `DANGER_GITHUB_APP_PRIVATE_SIGNING_KEY` - The whole of the private key as a string with `\n` instead of newlines
  - `DANGER_GITHUB_APP_INSTALL_ID` - The installation id after you've installed your app on an org

  Checks support is still a bit of a WIP, because it's a whole new type of thing. I don't forsee a need for Danger to be
  deprecating the issue based commenting (we use that same infra with bitbucket).

  So now there are three ways to set up communications with GitHub, I'm not looking forwards to documenting that.

  [@orta]

- JSON diffs use the JSON5 parser, so can now ignore comments in JSON etc [@orta]
- Allows the synchronous execution of multiple dangerfiles in one single "danger run".

  Not a particularly useful feature for Danger-JS, but it means Peril can combine many runs into a single execution
  unit. This means people only get 1 message. [@orta]

# 3.6.6

- Updates vm2 to be an npm published version [@orta]

# 3.6.5

- Fix setting the status url on bitbucket [@orta]
- Adds more logs to `danger process` [@orta]

# 3.6.4

- Fix running Danger on issues with no comments for real [@mxstbr]

# 3.6.3

- Fix running Danger on issues with no comments [@mxstbr]

# 3.6.2

- Automatically rate limit concurrent GitHub API calls to avoid hitting GitHub rate limits [@mxstbr]

# 3.6.1

- Catch the github api error thrown from @octokit/rest [@Teamop]
- Replace preview media type of github pull request reviews api [@Teamop]
- Add support for [Screwdriver CI](http://screwdriver.cd) [@dbgrandi]

# 3.6.0

- A Dangerfile can return a default export, and then Danger will handle the execution of that code [@orta]
- Changes the order of the text output in verbose, or when STDOUT is the only option [@orta]
- Prints a link to the comment in the build log [@orta]

## 3.5.0 - 3.5.1

- Fixed a bug where Danger posts empty main comment when it have one or more inline comments to post [@codestergit]
- fix bug when commiting .png files on BitBucket [@Mifi]
- Adds support for inline comments for bitbucket server. [@codestergit]

## 3.4.7

- Update dependencies [@orta]

## 3.4.6

- Fixed Babel 7 breaking due to invalid sourceFileName configuration [@kesne]

## 3.4.5

- Don't print error for commit status when there was no error [@sunshinejr]

## 3.4.4

- Fixed a bug where Danger would get access to _all_ inline comments, thus deleting comments posted by other people
  [@sunshinejr]

## 3.4.3

- Fixed a bug where updating multiple inline comments caused a Javascript error [@sunshinejr]

## 3.4.2

- Improving reporting when multiple violations are o nthe same line of a file [@sunshinejr]

## 3.4.1

- Protection against nulls in the inline comment data [@orta]

## 3.4.0

- Adds support for inline comments when using GitHub.

  This is one of those "massive under the hood" changes, that has a tiny user DSL surface. From this point onwards
  `fail`, `warn`, `message` and `markdown` all take an extra two optional params: `file?: string` and `line?: number`.

  Adding `file` and `line` to the call of any exported communication function will trigger one of two things:

  - Danger will create a new comment inline inside your PR with your warning/message/fail/markdown
  - Danger will append a in the main Danger comment with your warning/message/fail/markdown

  Inline messages are edited/created/deleted with each subsequent run of `danger ci` in the same way the main comment
  does. This is really useful for: linters, test runners and basically anything that relies on the contents of a file
  itself.

  If you're using `danger process` to communicate with an external process, you can return JSON like:

  ```json
  {
    "markdowns": [
      {
        "file": "package.swift",
        "line": 3,
        "message": "Needs more base"
      }
    ]
    // [...]
  }
  ```

  -- [@sunshinejr]

- Adds a data validation step when Danger gets results back from a process . [@orta]

## 3.3.2

- Adds support for TeamCity as a CI provider. [@fwal]

## 3.3.1

- Fixed Babel 7 breaking because of sourceFileName being defined wrong. [@happylinks]

## 3.3.0

- Fix `committer` field issue - missing in Stash API by using commit author instead. [@zdenektopic]
- Adds a new command: `reset-status`

  This command is for setting the CI build status in advance of running Danger. If your Danger build relies on running
  tests/linters, then you might want to set the PR status (the red/green/yellow dots) to pending at the start of your
  build. You can do this by running `yarn danger reset-status`.

  [@mxstbr]

## 3.2.0

- Add BitBucket Server support.

  To use Danger JS with BitBucket Server: you'll need to create a new account for Danger to use, then set the following
  environment variables on your CI:

  - `DANGER_BITBUCKETSERVER_HOST` = The root URL for your server, e.g. `https://bitbucket.mycompany.com`.
  - `DANGER_BITBUCKETSERVER_USERNAME` = The username for the account used to comment.
  - `DANGER_BITBUCKETSERVER_PASSWORD` = The password for the account used to comment.

  Then you will have a fully fleshed out `danger.bitbucket_server` object in your Dangerfile to work with, for example:

  ```ts
  import { danger, warn } from "danger"

  if (danger.bitbucket_server.pr.title.includes("WIP")) {
    warn("PR is considered WIP")
  }
  ```

  The DSL is fully fleshed out, you can see all the details inside the [Danger JS Reference][ref], but the summary is:

  ```ts
  danger.bitbucket_server.
    /** The pull request and repository metadata */
    metadata: RepoMetaData
    /** The related JIRA issues */
    issues: JIRAIssue[]
    /** The PR metadata */
    pr: BitBucketServerPRDSL
    /** The commits associated with the pull request */
    commits: BitBucketServerCommit[]
    /** The comments on the pull request */
    comments: BitBucketServerPRActivity[]
    /** The activities such as OPENING, CLOSING, MERGING or UPDATING a pull request */
    activities: BitBucketServerPRActivity[]
  ```

  You can see more in the docs for [Danger + BitBucket Server](http://danger.systems/js/usage/bitbucket_server.html).

  -- [@azz]

- Don't check for same user ID on comment when running as a GitHub App. [@tibdex]

## 3.1.8

- Improvements to the Flow definition file. [@orta]
- Improve path generator for danger-runner. [@Mifi]
- Update the PR DSL to include bots. [@orta]
- Add utility function to build tables in Markdown [@keplersj]

## 3.1.7

- Minor error reporting improvements. [@orta]

## 3.1.6

- Move more code to only live inside functions. [@orta]

## 3.1.5

- Fix --base options for danger local. [@peterjgrainger]
- Fix a minor typo in Semaphore CI setup. [@hongrich]
- Fix for capitalized Dangerfiles in CI environment. [@wizardishungry]
- Fix `danger local` crashing when comparing master to HEAD with no changes. [@orta]

## 3.1.4

- Register danger-runner as a package binary. [@urkle]

## 3.1.2-3.1.3

- Peril typings to the Danger DSL. [@orta]
- Reference docs updates for the website. [@orta]

## 3.1.1

- Allows `danger runner` (the hidden command which runs the process) to accept unknown command flags (such as ones
  passed to it via `danger local`.) - [@adam-moss]/[@orta]

## 3.1.0

- Adds a new command `danger local`.

  This command will look between the current branch and master and use that to evaluate a dangerfile. This is aimed
  specifically at tools like git commit hooks, and for people who don't do code review.

  `danger.github` will be falsy in this context, so you could share a dangerfile between `danger local` and `danger ci`.

  When I thought about how to use it on Danger JS, I opted to make another Dangerfile and import it at the end of the
  main Dangerfile. This new Dangerfile only contains rules which can run with just `danger.git`, e.g. CHANGELOG/README
  checks. I called it `dangerfile.lite.ts`.

  Our setup looks like:

  ```json
  "scripts": {
    "prepush": "yarn build; yarn danger:prepush",
    "danger:prepush": "yarn danger local --dangerfile dangerfile.lite.ts"
    // [...]
  ```

You'll need to have [husky](https://www.npmjs.com/package/husky) installed for this to work. - [@orta]

- STDOUT formatting has been improved, which is the terminal only version of Danger's typical GitHub comment style
  system. It's used in `danger pr`, `danger ci --stdout` and `danger local`. - [@orta]
- Exposed a get file contents for the platform abstraction so that Peril can work on many platforms in the future -
  [@orta]

### 3.0.5

- Added support for Bitrise as a CI Provider - [@tychota]
- Nevercode ENV var fixes - [@fbartho]

### 3.0.4

- Paginate for issues - [@orta]

### 3.0.3

- Added support for Nevercode.io as a CI Provider - [@fbartho]

### 3.0.2

- Don't log ENV vars during a run - thanks @samdmarshall. - [@orta]

### 3.0.1

- Bug fixes and debug improvements. If you're interested run danger with `DEBUG="*" yarn danger [etc]` and you'll get a
  _lot_ of output. This should make it much easier to understand what's going on. - [@orta]

### 3.0.0

- Updates to the CLI user interface. Breaking changes for everyone.

  **TLDR** - change `yarn danger` to `yarn danger ci`.

  Danger JS has been fighting an uphill battle for a while with respects to CLI naming, and duplication of work. So, now
  it's been simplified. There are four user facing commands:

  - `danger init` - Helps you get started with Danger
  - `danger ci` - Runs Danger on CI
  - `danger process` - Like `ci` but lets another process handle evaluating a Dangerfile
  - `danger pr` - Runs your local Dangerfile against an existing GitHub PR. Will not post on the PR

  This release deprecates running `danger` on it's own, so if you have `yarn danger` then move that be `yarn danger ci`.

  Each command name is now much more obvious in it intentions, I've heard many times that people aren't sure what
  commands do and it's _is_ still even worse in Danger ruby. I figure now is as good a time as any a good time to call
  it a clean slate.

  On a positive note, I gave all of the help screens an update and tried to improve language where I could.

* [@orta]

### 2.1.9-10

- Fix to `danger pr` and `danger` infinite looping - [@orta]

### 2.1.8

- Add a note in `danger pr` if you don't have a token set up - [@orta]
- Bunch of docs updates - [@orta]

### 2.1.7

- Fix Codeship integration - [@caffodian]
- Updates documentation dependencies - [@orta]
- Fixes to running `danger` with params - [@orta]
- Fixes for `danger pr` not acting like `danger` WRT async code - [@orta]
- Fixes `tsconfig.json` parse to be JSON5 friendly - [@gantman]
- Fixes for `danger.github.thisPR` to use the base metadata for a PR, I'm too used to branch workflows - [@orta]

### 2.1.6

- Updates dependencies - [@orta]
- Link to the build URL if Danger can find it in the CI env - [@orta]
- Removes the "couldn't post a status" message - [@orta]

### 2.1.5

- The TS compiler will force a module type of commonjs when transpiling the Dangerfile - [@orta]

### 2.1.4

- Adds a CLI option for a unique Danger ID per run to `danger` and `danger process`, so you can have multiple Danger
  comments on the same PR. - [@orta]

### 2.1.1 - 2.1.2 - 2.1.3

- Fixes/Improvements for `danger init` - [@orta]

### 2.1.0

- Adds a new command for getting set up: `danger init` - [@orta]
- Fix double negative in documentation. [@dfalling]
- Fix `gloabally` typo in documentation. [@dfalling]

### 2.0.2 - 2.0.3

- Adds a warning when you try to import Danger when you're not in a Dangerfile - [@orta]
- Exports the current process env to the `danger run` subprocess - [@orta]

### 2.0.1

- Potential fixes for CLI sub-commands not running when packaging danger - [@orta]

### 2.0.0

- Fixes the `danger.js.flow` fix to handle exports correctly, you _probably_ need to add
  `.*/node_modules/danger/distribution/danger.js.flow` to the `[libs]` section of your settings for it to work though -
  [@orta]

### 2.0.0-beta.2

- Fixes a bug with `danger.github.utils` in that it didn't work as of b1, and now it does :+1: - [@orta]
- Ships a `danger.js.flow` in the root of the project, this may be enough to support flow typing, thanks to [@joarwilk]
  and [flowgen](https://github.com/joarwilk/flowgen) - [@orta]

### 2.0.0-beta.1

- Converts the command `danger` (and `danger run`) to use `danger process` under the hood. What does this do?

  - Dangerfile evaluation is in a separate process, run without a vm sandbox. This fixes the async problem which we
    created `schedule` for. Previously, any async work in your Dangerfile needed to be declared to Danger so that it
    knew when all of the work had finished. Now that the running happens inside another process, we can use the
    `on_exit` calls of the process to know that all work is done. So, _in Danger_ (not in Peril) async code will work
    just like inside a traditional node app.

  - Makes `danger process` a first class citizen. This is awesome because there will be reliable support for other
    languages like [danger-swift], [danger-go] and more to come.

  - The `danger process` system is now codified in types, so it's really easy to document on the website.

- Adds a `--js` and `--json` option to `danger pr` which shows the output in a way that works with `danger process`.
  This means you can preview the data for any pull request.

./[@orta]

### 2.0.0-alpha.20

Moves away from vm2 to a require-based Dangerfile runner. This removes the sandboxing aspect of the Dangerfile
completely, but the sandboxing was mainly for Peril and I have a plan for that.

https://github.com/danger/peril/issues/159

I would like to move the main parts of Danger JS to also work like `danger process`, so I'll be continuing to work as a
alpha for a bit more. One interesting side-effect of this could be that I can remove `schedule` from the DSL. I've not
tested it yet though. Turns out this change is _real_ hard to write tests for. I've made #394 for that.

./[@orta]

### 2.0.0-alpha.18 - 19

- Moves internal methods away from Sync to avoid problems when running in Peril - [@ashfurrow]
- Passes through non-zero exit codes from `danger process` runs - [@ashfurrow]

### 2.0.0-alpha.17

- Improve CircleCI PR detection

### 2.0.0-alpha.16

Some UX fixes:

- Don't show warnings about not setting a commit status (unless in verbose) - [@orta]
- Delete duplicate Danger message, due to fast Peril edits - [@orta]
- Show Peril in the commit status if inside Peril, not just Danger - [@orta]
- [internal] Tightened the typings on the commands, and abstracted them to share some code - [@orta]

### 2.0.0-alpha.15

- Updates `diffForFile`, `JSONPatchForFile`, and `JSONDiffForFile` to include created and removed files - #368 -
  [@bdotdub]

### 2.0.0-alpha.14

- Adds a blank project generated in travis 8 to test no-babel or TS integration - [@orta]
- Improvements to `danger process` logging, and build fails correctly #363 - [@orta]

### 2.0.0-alpha.13

- Improve the error handling around the babel API - #357 - [@orta]
- Move back to the original URLs for diffs, instead of relying on PR metadata - [@orta]
- Updates the types for `schedule` to be more accepting of what it actually takes - [@orta]

### 2.0.0-alpha.12

- Fixed #348 invalid json response body error on generating a diff - felipesabino
- Potential fix for ^ that works with Peril also - [@orta]

### 2.0.0-alpha.11

- Doh, makes the `danger process` command actually available via the CLI - [@orta]

### 2.0.0-alpha.10

- Adds a `danger process` command, this command takes amn argument of a process to run which expects the Danger DSL as
  JSON in STDIN, and will post a DangerResults object to it's STDOUT. This frees up another process to do whatever they
  want. So, others can make their own Danger runner.

  An example of this is [Danger Swift][danger-swift]. It takes a [JSON][swift-json] document via [STDIN][swift-stdin],
  [compiles and evaluates][swift-eval] a [Swift file][swift-dangerfile] then passes the results back to `danger process`
  via [STDOUT][swift-stdout].

  Another example is this simple Ruby script:

  ```ruby
    #!/usr/bin/env ruby

  require 'json'
  dsl_json = STDIN.tty? ? 'Cannot read from STDIN' : $stdin.read
  danger = JSON.parse(dsl_json)
  results = { warnings: [], messages:[], fails: [], markdowns: [] }

  if danger.github.pr.body.include? "Hello world"
    results.messages << { message: "Hey there" }
  end

  require 'json'
  STDOUT.write(results.to_json)
  ```

  Which is basically Ruby Danger in ~10LOC. Lols.

  This is the first release of the command, it's pretty untested, but [it does work][swift-first-pr]. - [@orta]

[danger-swift]: https://github.com/danger/danger-swift
[swift-json]: https://github.com/danger/danger-swift/blob/master/fixtures/eidolon_609.json
[swift-stdin]:
  https://github.com/danger/danger-swift/blob/1576e336e41698861456533463c8821675427258/Sources/Runner/main.swift#L9-L11
[swift-eval]:
  https://github.com/danger/danger-swift/blob/1576e336e41698861456533463c8821675427258/Sources/Runner/main.swift#L23-L40
[swift-dangerfile]:
  https://github.com/danger/danger-swift/blob/1576e336e41698861456533463c8821675427258/Dangerfile.swift
[swift-stdout]:
  https://github.com/danger/danger-swift/blob/1576e336e41698861456533463c8821675427258/Sources/Runner/main.swift#L48-L50
[swift-first-pr]: https://github.com/danger/danger-swift/pull/12

### 2.0.0-alpha.9

- Uses the Babel 7 alpha for all source compilation with JS, Flow+JS and TS. This worked without any changes to our
  internal infra which is pretty awesome. All TS tests passed. Babel 7 is still in alpha, but so is Danger 2.0 - so I'm
  happy to keep Danger in a pretty long alpha, till at least Babel 7 is in beta.

  It also still supports using TypeScript via the "`typescript"` module, if you have that installed. - [@orta]

- `danger.github.thisPR` now uses the PR's head, not base - [@orta]

### 2.0.0-alpha.8

- Uses the GitHub `diff_url` instead of the `diff` version header, as it conflicted with Peril - [@orta]
- Handle exceptions in Dangerfile and report them as failures in Danger results - [@macklinu]

### 2.0.0-alpha.6-7

- Expose a Promise object to the external GitHub API - [@orta]

### 2.0.0-alpha.4-5

- Allow running a dangerfile entirely from memory using the `Executor` API - [@orta]

### 2.0.0-alpha.2-3

- Removes the `jest-*` dependencies - [@orta]

### 2.0.0-alpha.1

- Support [a vm2](https://github.com/patriksimek/vm2) based Dangerfile runner as an alternative to the jest
  infrastructure. There are a few main reasons for this:

  - I haven't been able to completely understand how Jest's internals work around all of the code-eval and pre-requisite
    setup, which has made it hard to work on some more complex Peril features.

  - Jest releases are every few months, personally I love this as a user of Jest, as an API consumer it can be difficult
    to get changes shipped.

  - The fact that both Danger/Jest make runtime changes means that you need to update them together

  - I have commit access to vm2, so getting changes done is easy

  I like to think of it as having gone from Jest's runner which is a massive toolbox, to vm2 which is a tiny toolbox
  where I'll have to add a bunch of new tools to get everything working.

  The _massive downside_ to this is that Danger now has to have support for transpiling via Babel, or from TypeScript
  unlike before, where it was a freebie inside Jest. Jest handled this so well. This means that a Dangerfile which used
  to "just work" with no config may not. Thus, IMO, this is a breaking major semver.

  Is it likely that you need to make any changes? So far, it seems probably not. At least all of the tests with
  Dangerfiles original from the older Jest runner pass with the new version.

  This is an alpha release, because it's knowingly shipped with some breakages around babel support, specifically:

  - Babel parsing of relative imports in a Dangerfile aren't working
  - Some of the features which require the `regeneratorRuntime` to be set up aren't working yet

  Those are blockers on a 2.0.0 release.

### 1.2.0

- Exposes an internal API for reading a file from a GitHub repo as `danger.github.utils.fileContents` - [@orta]

  Ideally this is what you should be using in plugins to read files, it's what Danger uses throughout the codebase
  internally. This means that your plugin/dangerfile doesn't need to rely on running on the CI when instead it could run
  via the GitHub API.

- Update prettier - [@orta]
- Removes dtslint as a dependency - sapegin/orta

### 1.1.0

- Support retrieve paginated pull request commit list - [@kwonoj]
- Add support for VSTS CI - [@mlabrum]
- Remove the DSL duplication on the `danger` export, it wasn't needed or used. - [@orta]
- Update to TypeScript 2.4.x - [@orta]
- Rename github test static_file to remove `:` from the filename to fix a checkout issue on windows - [@mlabrum]

### 1.0.0

Hello readers! This represents a general stability for Danger. It is mainly a documentation release, as it corresponds
to <http://danger.systems/js/> being generally available. I made the initial commit back in 20 Aug 2016 and now it's
30th June 2017. It's awesome to look back through the CHANGELOG and see how things have changed.

You can find out a lot more about the 1.0, and Danger's history on my
[Artsy blog post on the Danger 1.0](https://artsy.github.io/blog/2017/06/30/danger-one-oh-again/).

- Adds inline docs for all CI providers - [@orta]

### 0.21.1

- Use HTTP for the GitHub status check target URL - macklinu
- Correct some examples in node-app - clintam
- Add support for buddybuild CI - benkraus/clintam
- Add support for GithHub Apps API (no GET /user) - clintam

### 0.21.0

- Posts status reports for passing/failing builds, if the account for danger has access - [@orta]
- Adds prettier to the codebase - [@orta]
- Converts a bunch of Danger's dangerfile into a plugin -
  [danger-plugin-yarn](https://github.com/orta/danger-plugin-yarn) - [@orta]

This is my first non-trivial plugin, based on infrastructure from @macklinu. Plugins are looking great, you can get some
info at <https://github.com/macklinu/generator-danger-plugin>.

- Docs updates for the website - [@orta]

### 0.20.0

- Fix `danger pr` commands are not running on windows - kwonoj
- Fix broken link in getting started docs - frozegnome
- Do not delete comment written from user have same userid for danger - kwonoj
- Fix link to `jest` in getting started docs - palleas
- Fix yarn install instruction in getting started docs - palleas

### 0.19.0

- Update to Jest 20 - macklinu
- Change the danger.d.ts to use module exports instead of globals - [@orta]
- Render markdown inside `message()`, `warn()`, and `fail()` messages. - macklinu

An example:

```js
fail(`Missing Test Files:

- \`src/lib/components/artist/artworks/__tests__/index-tests.tsx\`
- \`src/lib/components/artwork_grids/__tests__/infinite_scroll_grid-tests.tsx\`
- \`src/lib/containers/__tests__/works_for_you-tests.tsx\`

If these files are supposed to not exist, please update your PR body to include "Skip New Tests".`)
```

Will result in:

<table>
  <thead>
    <tr>
      <th width="50"></th>
      <th width="100%" data-danger-table="true">Fails</th>
    </tr>
  </thead>
  <tbody>
<tr>
      <td>:no_entry_sign:</td>
      <td>Missing Test Files:

- `src/lib/components/artist/artworks/__tests__/index-tests.tsx`
- `src/lib/components/artwork_grids/__tests__/infinite_scroll_grid-tests.tsx`
- `src/lib/containers/__tests__/works_for_you-tests.tsx`

If these files are supposed to not exist, please update your PR body to include "Skip New Tests".

</td>
    </tr>
  </tbody>
</table>

### 0.18.0

- Adds `github.api`. This is a fully authenticated client from the [github](https://www.npmjs.com/package/github) npm
  module. - @orta

  An easy example of it's usage would be using Danger to add a label to your PR. Note that Danger will have the
  permissions for your account, so for OSS repos - this won't work.

  ```js
  danger.github.api.issues.addLabels({
    owner: "danger",
    repo: "danger-js",
    number: danger.github.pr.number,
    labels: ["Danger Passed"],
  })
  ```

  Yeah, that's a bit verbose, I agree. So, there's also `github.thisPR` which should simplify that. It aims to provide a
  lot of the values for the current PR to use with the API.

  ```js
  const github = danger.github
  github.api.issues.addLabels({ ...github.thisPR, labels: ["Danger Passed"] })
  ```

  You could use this API for a bunch of things, here's some quick ideas:

  - Request specific reviewers when specific files change (`api.pullRequests.createReviewRequest`)
  - Add a label for when something passes or fails (`api.issues.addLabels`)
  - Verifying if someone is in your org? (`api.orgs.checkMembership`)
  - Updating Project tickets to show they have a PR (`api.projects.updateProject`)

### 0.17.0

- [Enhancements to `danger.git.diffForFile()`](https://github.com/danger/danger-js/pull/223) - @namuol

  - Removed `diffTypes` second argument in favor of `result.added` and `result.removed`
  - Added `result.before` and `result.after` for easy access to full contents of the original & updated file
  - `danger.git.diffForFile` is now an `async` function

  #### TL;DR:

  ```js
  // In danger 0.16.0:
  const fullDiff = danger.git.diffForFile("foo.js")
  const addedLines = danger.git.diffForFile("foo.js", ["add"])
  const removedLines = danger.git.diffForFile("foo.js", ["del"])

  // In the latest version:
  const diff = await danger.git.diffForFile("foo.js")
  const fullDiff = diff.diff
  const addedLines = diff.added
  const removedLines = diff.removed
  const beforeFileContents = diff.before
  const afterFileContents = diff.after
  ```

- Update internal test fixture generation docs - namuol

### 0.16.0

- Adds a `diffTypes` option to `diffForFile` - alex3165
- Add Buildkite CI source - jacobwgillespie

### 0.15.0

- When a Dangerfile fails to eval, send a message to the PR - [@orta]

### 0.14.2

- Updated jest-\* dependencies to 19.x - [@orta]

  Updating the jest-\* dependencies seems to be exhibiting strange behavior in tests for windows if you update, and use
  windows, can you please confirm that everything is 👍

- Added type shapings to `JSONPatchForFile` - [@orta]
- Replaced deprecated `lodash.isarray` package with `Array.isArray` - damassi

### 0.14.1

- Moved `@types/chalk` from dependencies to devDependencies - [@orta]
- Killed some stray console logs - [@orta]
- Updated the danger.d.ts - [@orta]

### 0.14.0

- TypeScript Dangerfiles are now support in Danger - [@orta]

  We use TypeScript in Danger, and a lot of my work in Artsy now uses TypeScript (see:
  [JS2017 at Artsy](http://artsy.github.io/blog/2017/02/05/Front-end-JavaScript-at-Artsy-2017/#TypeScrip1t)), so I
  wanted to explore using TypeScript in Dangerfiles.

  This is built on top of Jest's custom transformers, so if you are already using Jest with TypeScript, then you can
  change the `dangerfile.js` to `dangerfile.ts` and nothing should need changing ( except that you might have new
  warnings/errors ) (_note:_ in changing this for Danger, I had to also add the `dangerfile.ts` to the `"exclude"`
  section of the `tsconfig.json` so that it didn't change the project's root folder.)

  This repo is now using both a babel Dangerfile (running on Circle CI) and a TypeScript one (running on Travis) to
  ensure that we don't accidentally break either.

- Created a new `danger.d.ts` for VS Code users to get auto-completion etc - [@orta]
- Added a two new `git` DSL functions: `git.JSONDiffForFile(filename)` and `git.JSONPatchForFile(filename)`.

  - `git.JSONPatchForFile`

    This will generate a rfc6902 JSON patch between two files inside your repo. These patch files are useful as a
    standard, but are pretty tricky to work with in something like a Dangerfile, where rule terseness takes priority.

  - `git.JSONDiffForFile`

    This uses `JSONPatchForFile` to generate an object that represents all changes inside a Dangerfile as a single
    object, with keys for the changed paths. For example with a change like this:

    ```diff
    {
      "dependencies": {
        "babel-polyfill": "^6.20.0",
     +  "chalk": "^1.1.1",
        "commander": "^2.9.0",
        "debug": "^2.6.0"
      },
    }
    ```

    You could become aware of what has changed with a Dangerfile in a `schedule`'d function like:

    ```js
    const packageDiff = await git.JSONDiffForFile("package.json")
    if (packageDiff.dependencies) {
      const deps = packageDiff.dependencies

      deps.added // ["chalk"],
      deps.removed // []
      deps.after // { "babel-polyfill": "^6.20.0", "chalk": "^1.1.1", "commander": "^2.9.0", "debug": "^2.6.0" }
      deps.before // { "babel-polyfill": "^6.20.0", "commander": "^2.9.0", "debug": "^2.6.0" }
    }
    ```

    The keys: `added` and `removed` only exist on the object if:

    - `before` and `after` are both objects - in which case `added` and `removed` are the added or removed keys
    - `before` and `after` are both arrays - in which case `added` and `removed` are the added or removed values

- Exposed all global functions ( like `warn`, `fail`, `git`, `schedule`, ... ) on the `danger` object. - [@orta]

  This is specifically to simplify building library code. It should not affect end-users. If you want to look at making
  a Danger JS Plugin, I'd recommend exposing a function which takes the `danger` object and working from that. If you're
  interested, there is an active discussion on plugin support in the DangerJS issues.

- Improves messaging to the terminal - [@orta]
- Adds the ability to not have Danger post to GitHub via a flag: `danger run --text-only` - [@orta]
- Fix a crasher with `prs.find` #181 - [@orta]

### 0.13.0

- Add `danger.utils` DSL, which includes `danger.utils.href()` and `danger.utils.sentence()` - macklinu

  We were finding that a lot of Dangerfiles needed similar functions, so we've added a `utils` object to offer functions
  that are going to be used across the board. If you can think of more functions you use, we'd love to add them. Ideally
  you shouldn't need to use anything but Danger + utils to write your Dangerfiles.

  ```js
  danger.utils.href("http://danger.systems", "Danger") // <a href="http://danger.systems">Danger</a>
  danger.utils.sentence(["A", "B", "C"]) // "A, B and C"
  ```

- Adds `danger.github.utils` - which currently has only one function: `fileLinks` - [@orta]

  Most of the time people are working with a list of files (e.g. modified, or created) and then want to present
  clickable links to those. As the logic to figure the URLs is very GitHub specific, we've moved that into it's own
  object with space to grow.

  ```js
  const files = danger.git.modified_files // ["lib/component/a.ts", "lib/component/b.ts"]
  const links = danger.github.utils.fileLinks(files) // "<a href='...'>a</a> and <a href='...'>b</a>"
  warn(`These files have changes: ${links}`)
  ```

### 0.12.1

- Add support for [Drone](http://readme.drone.io) - gabro

### 0.12.0

- Added support for handling async code in a Dangerfile - deecewan

  This is still a bit of a work in progress, however, there is a new function added to the DSL: `schedule`.

  A Dangerfile is evaluated as a script, and so async code has not worked out of the box. With the `schedule` function
  you can now register a section of code to evaluate across multiple tick cycles.

  `schedule` currently handles two types of arguments, either a promise or a function with a resolve arg. Assuming you
  have a working Babel setup for this inside your project, you can run a Dangerfile like this:

  ```js
  schedule(async () => {
    const thing = await asyncAction()
    if (thing) {
      warn("After Async Function")
    }
  })
  ```

  Or if you wanted something simpler,

  ```js
  schedule(resolved => {
    if (failed) {
      fail("Failed to run")
    }
  })
  ```

- Adds new GitHub DSL elements - deecewan

* `danger.github.issue` - As a PR is an issue in GitHub terminology, the issue contains a bit more metadata. Mainly
  labels, so if you want to know what labels are applied to a PR, use `danger.github.issue.labels`
* `danger.github.reviews` - Find out about your reviews in the new GitHub Reviewer systems,
* `danger.github.requested_reviewers` - Find out who has been requested to review a PR.

- Updated TypeScript and Jest dependencies - [@orta]
- Add support for Github Enterprise via DANGER_GITHUB_API_BASE_URL env var - mashbourne

### 0.11.3 - 0.11.5

- Internal changes for usage with Peril - [@orta]

- Add `danger pr --repl`, which drops into a Node.js REPL after evaluating the dangerfile - macklinu
- Add support for Codeship - deecewan

### 0.11.0 - 0.11.2

- Add support for [Docker Cloud](https://cloud.docker.com) - camacho

### 0.10.1

- Builds which only use markdown now only show the markdown, and no violations table is shown - mxstbr

### 0.10.0

- Adds support for running Danger against a PR locally - [@orta]

The workflow is that you find a PR that exhibits the behavior you'd like Danger to run against, then edit the local
`Dangerfile.js` and run `yarn run danger pr https://github.com/facebook/jest/pull/2629`.

This will post the results to your console, instead of on the PR itself.

- Danger changes to your Dangerfile are not persisted after the run - [@orta]
- Add summary comment for danger message - kwonoj
- Add `jest-environment-node` to the Package.json - [@orta]

### 0.9.0

- Adds support for `git.commits` and `github.commits` - [@orta]

  Why two? Well github.commits contains a bunch of github specific metadata ( e.g. GitHub user creds, commit comment
  counts. ) Chances are, you're always going to use `git.commits` however if you want more rich data, the GitHub one is
  available too. Here's an example:

```js
const merges = git.commits.filter(commit => commit.message.include("Merge Master"))
if (merges.length) {
  fail("Please rebase your PR")
}
```

- Support custom dangerfile via `-d` commandline arg - kwonoj
- Allow debug dump output via `DEBUG=danger:*` environment variable - kwonoj
- Adds surf-build ci provider - kwonoj
- Forward environment variables to external module constructor - kwonoj

### 0.8.0

- Support `danger run -ci` to specify external CI provider - kwonoj
- Adds `--verbose` to `danger`, which for now will echo out all the URLs Danger has requested - [@orta]
- Migrate codebase into TypeScript from flow - kwonoj
- Handle removing all sorts of import types for Danger in the Dangerfile - [@orta]

### 0.7.3-4-5

- A failing network request will raise an error - [@orta]
- Fix Dangerfile parsing which broke due to Peril related changes - [@orta]
- Tweak the npmignore, ship less random stuff to others - [@orta]

### 0.7.2

- Fixes to the shipped Flow/TS definitions - [@orta]
- Adds more functions the the internal Danger GitHub client - [@orta]
- Infrastructure work to allow Peril to run a Dangerfile - [@orta]
- Upgrade outdated ESLint packages - macklinu
- Enhance Windows OS compatibility - kwonoj

### 0.7.1

- Set exit code to 1 when running `danger` throws an error - macklinu
- Add Jenkins CI source - macklinu
- Add .editorconfig - macklinu
- Adds jest-runtime to the dependencies - [@orta]

### 0.7.0

- You can build and run in vscode using your own custom `env/development.env` file. This is useful because you can use
  the debugger against a real PR. See `env/development.env.example` for syntax. - [@orta]

- Uses `jest-transform` and `jest-runtime` to eval and apply babel transforms.

  This does two things, makes it feasible to do [hosted-danger](https://github.com/danger/peril) and makes it possible
  to write your Dangerfile in a way that's consistent with the rest of your JavaScript. - [@orta]

- Add tests directory to .npmignore - macklinu
- Update to Jest 18 - macklinu

### 0.6.10

- Brings back the ability to emulate a fake CI run locally via `danger` - [@orta]

### 0.6.9

- Makes `babel-polyfill` a direct dependency, this is because it is actually an implicit dependency in the app. I'm not
  sure how I feel about this, I guess if we use a part of it in the babel translation of a user's Dangerfile them I'm OK
  with it. - [@orta]

### 0.6.6 - 0.6.7 - 0.6.8

- Ship flow annotations with the npm module - [@orta]

### 0.6.5

- Adds more node instances to travis - romanki + orta
- Adds support for Semaphore CI - [@orta]

### 0.6.4

- The env vars `DANGER_TEST_REPO` and `DANGER_TEST_PR` will allow you initialize the FakeCI with a repo of your choice.
  See README.md for more info
- Improved error messaging around not including a `DANGER_GITHUB_API_TOKEN` in the ENV - nsfmc / orta
- Adds support for getting the diff for a specific file from git: e.g.

```js
// Politely ask for their name on the entry too
const changelogDiff = danger.git.diffForFile("changelog.md")
const contributorName = danger.github.pr.user.login
if (changelogDiff && changelogDiff.indexOf(contributorName) === -1) {
  warn("Please add your GitHub name to the changelog entry, so we can attribute you.")
}
```

### 0.6.3

- Does not break commonmark on GitHub - [@orta]
- upgrades to flow 0.35.0 and fixes associated type errors in covariant/invariant interfaces - nsfmc
- omits flow requirement for new test files - nsfmc
- adds support for circleci - nsfmc
- defines CISource properties in flow as read-only - nsfmc

### 0.5.0

- `danger.pr` -> `danger.github.pr`, I've also created interfaces for them - [@orta]
- `warn`, `message`, `markdown` are all ported over to DangerJS - [@orta]
- Shows a HTML table for Danger message - [@orta]
- Now offers a Flow-typed definition file, it's not shipped to their repo yet, you can make it by
  `npm run export-flowtype` - [@orta]
- Started turning this into a real project by adding tests - [@orta]

### 0.0.5-0.0.10

- Changes some files cashing, added some logs, a bit of error reporting, and verifying everything works through npm -
  [@orta]

### 0.0.4

- Danger edit an existing post, and delete it when it's not relevant - [@orta]

### 0.0.3

- Danger will post a comment on a GitHub PR with any Fails - [@orta]

### 0.0.2

OK, first usable for others version. Only supports GitHub and Travis CI.

You can run by doing:

```sh
danger
```

Make sure you set a `DANGER_GITHUB_API_TOKEN` on your CI -
[see the Ruby guide](http://danger.systems/guides/getting_started.html#setting-up-danger-to-run-on-your-ci) for that.

Then you can make a `dangerfile.js` (has to be lowercase, deal with it.) It has access to a whopping 2 DSL attributes.

```sh
pr
git
fail(message: string)
```

`pr` _probably_ won't be sticking around for the long run, but if you're using a `0.0.2` release, you should be OK with
that. It's the full metadata of the PR, so
[this JSON file](https://raw.githubusercontent.com/danger/danger/master/spec/fixtures/github_api/pr_response.json).
`git` currently has:

```sh
git.modified_file
git.created_files
git.deleted_files
```

which are string arrays of files.

`fail(message: string)` will let you raise an error, and will make the process return 1 after the parsing has finished.

Overall: your Dangerfile should look something like:

```js
import { danger } from "danger"

const hasChangelog = danger.git.modified_files.includes("changelog.md")
if (!hasChangelog) {
  fail("No Changelog changes!")
}
```

That should do ya. I think. This doesn't support babel, and I haven't explored using other modules etc, so...

./[@orta]

### 0.0.1

Not usable for others, only stubs of classes etc. - [@orta]

[danger-swift]: https://github.com/danger/danger-swift#danger-swift
[danger-go]: https://github.com/bdotdub/danger-go
[@adam-moss]: https://github.com/adam-moss
[@adamnoakes]: https://github.com/adamnoakes
[@aghassi]: https://github.com/aghassi
[@ashfurrow]: https://github.com/ashfurrow
[@azz]: https://github.com/azz
[@caffodian]: https://github.com/caffodian
[@codestergit]: https://github.com/codestergit
[@cwright017]: https://github.com/Cwright017
[@cysp]: https://github.com/cysp
[@danielrosenwasser]: https://github.com/DanielRosenwasser
[@davidbrunow]: https://github.com/davidbrunow
[@dfalling]: https://github.com/dfalling
[@dkundel]: https://github.com/dkundel
[@f-meloni]: https://github.com/f-meloni
[@fbartho]: https://github.com/fbartho
[@fwal]: https://github.com/fwal
[@happylinks]: https://github.com/happylinks
[@hmcc]: https://github.com/hmcc
[@hongrich]: https://github.com/hongrich
[@hellocore]: https://github.com/HelloCore
[@imorente]: https://github.com/imorente
[@joarwilk]: https://github.com/joarwilk
[@johansteffner]: https://github.com/johansteffner
[@joshacheson]: https://github.com/joshacheson
[@keplersj]: https://github.com/keplersj
[@langovoi]: https://github.com/langovoi
[@mifi]: https://github.com/ionutmiftode
[@mxstbr]: https://github.com/mxstbr
[@ninjaprox]: https://github.com/ninjaprox
[@nminhnguyen]: https://github.com/NMinhNguyen
[@nornagon]: https://github.com/nornagon
[@notmoni]: https://github.com/NotMoni
[@orta]: https://github.com/orta
[@osmestad]: https://github.com/osmestad
[@patrickkempff]: https://github.com/patrickkempff
[@peterjgrainger]: https://github.com/peterjgrainger
[@randak]: https://github.com/randak
[@ravanscafi]: https://github.com/ravanscafi
[@rohit-gohri]: https://github.com/rohit-gohri
[@sajjadzamani]: https://github.com/sajjadzamani
[@sebinsua]: https://github.com/sebinsua
[@sgtcoolguy]: https://github.com/sgtcoolguy
[@sharkysharks]: https://github.com/sharkysharks
[@sogame]: https://github.com/sogame
[@stevemoser]: https://github.com/stevemoser
[@stevenp]: https://github.com/stevenp
[@sunshinejr]: https://github.com/sunshinejr
[@tychota]: https://github.com/tychota
[@urkle]: https://github.com/urkle
[@wizardishungry]: https://github.com/wizardishungry
[@dblandin]: https://github.com/dblandin
[@paulmelnikow]: https://github.com/paulmelnikow
[@ds300]: https://github.com/ds300
[@jamime]: https://github.com/jamime
[@mrndjo]: https://github.com/mrndjo
[@bigkraig]: https://github.com/bigkraig
[@notjosh]: https://github.com/notjosh
[@iljadaderko]: https://github.com/IljaDaderko
[@417-72ki]: https://github.com/417-72KI
[@soyn]: https://github.com/Soyn
[@tim3trick]: https://github.com/tim3trick
[@doniyor2109]: https://github.com/doniyor2109
[@alexandermendes]: https://github.com/alexandermendes
[@jamiebuilds]: https://github.com/jamiebuilds
[@hmschreiner]: https://github.com/hmschreiner
[@g3offrey]: https://github.com/g3offrey<|MERGE_RESOLUTION|>--- conflicted
+++ resolved
@@ -15,11 +15,8 @@
 
 <!-- Your comment below this -->
 
-<<<<<<< HEAD
-- Adds options `newComment` and `removePreviousComments` - [@davidhouweling]
-=======
+- Adds options `--newComment` and `--removePreviousComments` - [@davidhouweling]
 - Add support for a file path filter when calculation lines of code - [@melvinvermeer]
->>>>>>> cf39ac04
 
 <!-- Your comment above this -->
 
