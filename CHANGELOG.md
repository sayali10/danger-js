--- conflicted
+++ resolved
@@ -15,13 +15,10 @@
 
 <!-- Your comment below this -->
 
-<<<<<<< HEAD
 - Fix Github Actions documentation - [@ravanscafi]
-=======
 - Improve Performance by Caching BitBucket Cloud Commits - [@hellocore]
 - Add compliment message to comment template on Bitbucket Cloud - [@hellocore]
 - Add option to set custom icon in messages - [@rohit-smpx]
->>>>>>> 88f242b7
 
 # 9.0.4
 
@@ -1657,11 +1654,8 @@
 [@patrickkempff]: https://github.com/patrickkempff
 [@peterjgrainger]: https://github.com/peterjgrainger
 [@randak]: https://github.com/randak
-<<<<<<< HEAD
 [@ravanscafi]: https://github.com/ravanscafi
-=======
 [@rohit-smpx]: https://github.com/rohit-smpx
->>>>>>> 88f242b7
 [@sajjadzamani]: https://github.com/sajjadzamani
 [@sebinsua]: https://github.com/sebinsua
 [@sgtcoolguy]: https://github.com/sgtcoolguy
