--- conflicted
+++ resolved
@@ -2,11 +2,8 @@
 
 //  Add your own contribution below
 
-<<<<<<< HEAD
 * Internal changes for usage with Peril - orta
-=======
 * Add `danger pr --repl`, which drops into a Node.js REPL after evaluating the dangerfile - macklinu
->>>>>>> b9849830
 
 ### 0.11.0 - 0.11.2
 
