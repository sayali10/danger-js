//  Please add your own contribution below inside the Master section, ideally with a consumer's perspective in mind.

### Master

// TODO

<<<<<<< HEAD
### 2.0.0-alpha.7

* Uses the GitHub `diff_url` instead of the `diff` version header, as it conflicted with Peril - orta
=======
* Handle exceptions in Dangerfile and report them as failures in Danger results - macklinu
>>>>>>> 1d5c2f7d

### 2.0.0-alpha.6-7

* Expose a Promise object to the external GitHub API - orta

### 2.0.0-alpha.4-5

* Allow running a dangerfile entirely from memory using the `Executor` API - orta

### 2.0.0-alpha.2-3

* Removes the `jest-*` dependencies - orta

### 2.0.0-alpha.1

- Support [a vm2](https://github.com/patriksimek/vm2) based Dangerfile runner as an alternative to the 
  jest infrastructure. There are a few main reasons for this:

  * I haven't been able to completely understand how Jest's internals work around all of the code-eval and 
    pre-requisite setup, which has made it hard to work on some more complex Peril features.

  * Jest releases are every few months, personally I love this as a user of Jest, as an API consumer
    it can be difficult to get changes shipped.

  * The fact that both Danger/Jest make runtime changes means that you need to update them together

  * I have commit access to vm2, so getting changes done is easy

  I like to think of it as having gone from Jest's runner which is a massive toolbox, to vm2 which is a tiny 
  toolbox where I'll have to add a bunch of new tools to get everything working.

  The *massive downside* to this is that Danger now has to have support for transpiling via Babel, or 
  from TypeScript unlike before, where it was a freebie inside Jest. Jest handled this so well. This means that a 
  Dangerfile which used to "just work" with no config may not. Thus, IMO, this is a breaking major semver.

  Is it likely that you need to make any changes? So far, it seems probably not. At least all of the tests with
  Dangerfiles original from the older Jest runner pass with the new version.

  This is an alpha release, because it's knowingly shipped with some breakages around babel support, specifically:

  * Babel parsing of relative imports in a Dangerfile aren't working
  * Some of the features which require the `regeneratorRuntime` to be set up aren't working yet

  Those are blockers on a 2.0.0 release.

### 1.2.0

- Exposes an internal API for reading a file from a GitHub repo as `danger.github.utils.fileContents` - orta

  Ideally this is what you should be using in plugins to read files, it's what Danger uses throughout the
  codebase internally. This means that your plugin/dangerfile doesn't need to rely on running on the CI
  when instead it could run via the GitHub API.

- Update prettier - orta
- Removes dtslint as a dependency - sapegin/orta

### 1.1.0

-   Support retrive paginated pull request commit list - kwonoj
-  Add support for VSTS CI - mlabrum
-  Remove the DSL duplication on the `danger` export, it wasn't needed or used. - orta
-  Update to TypeScript 2.4.x - orta
-  Rename github test static_file to remove `:` from the filename to fix a checkout issue on windows - mlabrum

### 1.0.0

Hello readers! This represents a general stability for Danger. It is mainly a documentation release, as
it corresponds to <http://danger.systems/js/> being generally available. I made the initial commit back in 20 Aug 2016
and now it's 30th June 2017. It's awesome to look back through the CHANGELOG and see how things have changed.

You can find out a lot more about the 1.0, and Danger's history on my [Artsy blog post on the Danger 1.0](https://artsy.github.io/blog/2017/06/30/danger-one-oh-again/).

-   Adds inline docs for all CI providers - orta

### 0.21.1

-   Use HTTP for the GitHub status check target URL - macklinu
-   Correct some examples in node-app - clintam
-   Add support for buddybuild CI - benkraus/clintam
-   Add support for GithHub Apps API (no GET /user) - clintam

### 0.21.0

-   Posts status reports for passing/failing builds, if the account for danger has access - orta
-   Adds prettier to the codebase - orta
-   Converts a bunch of Danger's dangerfile into a plugin - [danger-plugin-yarn](https://github.com/orta/danger-plugin-yarn) - orta

This is my first non-trivial plugin, based on infrastructure from @macklinu.
Plugins are looking great, you can get some info at <https://github.com/macklinu/generator-danger-plugin>.

-   Docs updates for the website - orta

### 0.20.0

-   Fix `danger pr` commands are not running on windows - kwonoj
-   Fix broken link in getting started docs - frozegnome
-   Do not delete comment written from user have same userid for danger - kwonoj
-   Fix link to `jest` in getting started docs - palleas
-   Fix yarn install instruction in getting started docs - palleas

### 0.19.0

-   Update to Jest 20 - macklinu
-   Change the danger.d.ts to use module exports instead of globals - orta
-   Render markdown inside `message()`, `warn()`, and `fail()` messages. - macklinu

An example:

```js
fail(`Missing Test Files:

- \`src/lib/components/artist/artworks/__tests__/index-tests.tsx\`
- \`src/lib/components/artwork_grids/__tests__/infinite_scroll_grid-tests.tsx\`
- \`src/lib/containers/__tests__/works_for_you-tests.tsx\`

If these files are supposed to not exist, please update your PR body to include "Skip New Tests".`)
```

Will result in:

<table>
  <thead>
    <tr>
      <th width="50"></th>
      <th width="100%" data-danger-table="true">Fails</th>
    </tr>
  </thead>
  <tbody>
<tr>
      <td>:no_entry_sign:</td>
      <td>Missing Test Files:

-   `src/lib/components/artist/artworks/__tests__/index-tests.tsx`
-   `src/lib/components/artwork_grids/__tests__/infinite_scroll_grid-tests.tsx`
-   `src/lib/containers/__tests__/works_for_you-tests.tsx`

If these files are supposed to not exist, please update your PR body to include "Skip New Tests".

</td>
    </tr>
  </tbody>
</table>

### 0.18.0

-   Adds `github.api`. This is a fully authenticated client from the [github](https://www.npmjs.com/package/github)
    npm module. - @orta

    An easy example of it's usage would be using Danger to add a label to your PR. Note that Danger will have the
    permissions for your account, so for OSS repos - this won't work.

    ```js
    danger.github.api.issues.addLabels({ owner: "danger", repo: "danger-js", number: danger.github.pr.number, labels: ["Danger Passed"] })
    ```

    Yeah, that's a bit verbose, I agree. So, there's also `github.thisPR` which should simplify that. It aims to provide a
    lot of the values for the current PR to use with the API.

    ```js
    const github = danger.github
    github.api.issues.addLabels({ ...github.thisPR, labels: ["Danger Passed"] })
    ```

    You could use this API for a bunch of things, here's some quick ideas:

    -   Request specific reviewers when specific files change (`api.pullRequests.createReviewRequest`)
    -   Add a label for when something passes or fails (`api.issues.addLabels`)
    -   Verifying if someone is in your org? (`api.orgs.checkMembership`)
    -   Updating Project tickets to show they have a PR (`api.projects.updateProject`)

### 0.17.0

-   [Enhancements to `danger.git.diffForFile()`](https://github.com/danger/danger-js/pull/223) - @namuol

    -   Removed `diffTypes` second argument in favor of `result.added` and `result.removed`
    -   Added `result.before` and `result.after` for easy access to full contents of the original & updated file
    -   `danger.git.diffForFile` is now an `async` function

    #### TL;DR:

    ```js
    // In danger 0.16.0:
    const fullDiff = danger.git.diffForFile('foo.js')
    const addedLines = danger.git.diffForFile('foo.js', ['add'])
    const removedLines = danger.git.diffForFile('foo.js', ['del'])

    // In the latest version:
    const diff = await danger.git.diffForFile('foo.js')
    const fullDiff = diff.diff
    const addedLines = diff.added
    const removedLines = diff.removed
    const beforeFileContents = diff.before
    const afterFileContents = diff.after
    ```

-   Update internal test fixture generation docs - namuol

### 0.16.0

-   Adds a `diffTypes` option to `diffForFile` - alex3165
-   Add Buildkite CI source - jacobwgillespie

### 0.15.0

-   When a Dangerfile fails to eval, send a message to the PR - orta

### 0.14.2

-   Updated jest-\* dependencies to 19.x - orta

    Updating the jest-\* dependencies seems to be exhibiting strange behavior in tests for windows if you update, and
    use windows, can you please confirm that everything is 👍

-   Added type shapings to `JSONPatchForFile` - orta
-   Replaced deprecated `lodash.isarray` package with `Array.isArray` - damassi

### 0.14.1

-   Moved `@types/chalk` from dependencies to devDependencies - orta
-   Killed some stray console logs - orta
-   Updated the danger.d.ts - orta

### 0.14.0

-   TypeScript Dangerfiles are now support in Danger - orta

    We use TypeScript in Danger, and a lot of my work in Artsy now uses TypeScript (see: [JS2017 at Artsy](http://artsy.github.io/blog/2017/02/05/Front-end-JavaScript-at-Artsy-2017/#TypeScrip1t)), so I wanted to
    explore using TypeScript in Dangerfiles.

    This is built on top of Jest's custom transformers, so if you are already using Jest with TypeScript, then
    you can change the `dangerfile.js` to `dangerfile.ts` and nothing should need changing ( except that you might have
    new warnings/errors ) (_note:_ in changing this for Danger, I had to also add the `dangerfile.ts` to the `"exclude"`
    section of the `tsconfig.json` so that it didn't change the project's root folder.)

    This repo is now using both a babel Dangerfile (running on Circle CI) and a TypeScript one (running on Travis) to
    ensure that we don't accidentally break either.

-   Created a new `danger.d.ts` for VS Code users to get auto-completion etc - orta
-   Added a two new `git` DSL functions: `git.JSONDiffForFile(filename)` and `git.JSONPatchForFile(filename)`.

    -   `git.JSONPatchForFile`

        This will generate a rfc6902 JSON patch between two files inside your repo. These patch files are useful as a standard, but are pretty tricky to work with in something like a Dangerfile, where rule terseness takes priority.

    -   `git.JSONDiffForFile`

        This uses `JSONPatchForFile` to generate an object that represents all changes inside a Dangerfile as a single object, with keys for the changed paths. For example with a change like this:

        ```diff
        {
          "dependencies": {
            "babel-polyfill": "^6.20.0",
         +  "chalk": "^1.1.1",
            "commander": "^2.9.0",
            "debug": "^2.6.0"
          },
        }
        ```

        You could become aware of what has changed with a Dangerfile in a `schedule`'d function like:

        ```js
        const packageDiff = await git.JSONDiffForFile("package.json")
        if (packageDiff.dependencies) {
          const deps = packageDiff.dependencies

          deps.added   // ["chalk"],
          deps.removed // []
          deps.after   // { "babel-polyfill": "^6.20.0", "chalk": "^1.1.1", "commander": "^2.9.0", "debug": "^2.6.0" }
          deps.before  // { "babel-polyfill": "^6.20.0", "commander": "^2.9.0", "debug": "^2.6.0" }
        }
        ```

        The keys: `added` and `removed` only exist on the object if:

        -   `before` and `after` are both objects - in which case `added` and `removed` are the added or removed keys
        -   `before` and `after` are both arrays - in which case `added` and `removed` are the added or removed values

-   Exposed all global functions ( like `warn`, `fail`, `git`, `schedule`, ... ) on the `danger` object. - orta

    This is specifically to simplify building library code. It should not affect end-users. If you want to
    look at making a Danger JS Plugin, I'd recommend exposing a function which takes the `danger` object and working from that. If you're interested, there is an active discussion on plugin support in the DangerJS issues.

-   Improves messaging to the terminal - orta
-   Adds the ability to not have Danger post to GitHub via a flag: `danger run --text-only` - orta
-   Fix a crasher with `prs.find` #181 - orta

### 0.13.0

-   Add `danger.utils` DSL, which includes `danger.utils.href()` and `danger.utils.sentence()` - macklinu

    We were finding that a lot of Dangerfiles needed similar functions, so we've added a `utils` object
    to offer functions that are going to be used across the board. If you can think of more
    functions you use, we'd love to add them. Ideally you shouldn't need to use anything but Danger + utils
    to write your Dangerfiles.

    ```js
    danger.utils.href("http://danger.systems", "Danger") // <a href="http://danger.systems">Danger</a>
    danger.utils.sentence(["A", "B", "C"]) // "A, B and C"
    ```

-   Adds `danger.github.utils` - which currently has only one function: `fileLinks` - orta

    Most of the time people are working with a list of files (e.g. modified, or created) and then
    want to present clickable links to those. As the logic to figure the URLs is very GitHub specific,
    we've moved that into it's own object with space to grow.

    ```js
    const files = danger.git.modified_files // ["lib/component/a.ts", "lib/component/b.ts"]
    const links = danger.github.utils.fileLinks(files) // "<a href='...'>a</a> and <a href='...'>b</a>"
    warn(`These files have changes: ${links}`)
    ```

### 0.12.1

-   Add support for [Drone](http://readme.drone.io) - gabro

### 0.12.0

-   Added support for handling async code in a Dangerfile - deecewan

    This is still a bit of a work in progress, however, there is a new function added to the DSL: `schedule`.

    A Dangerfile is evaluated as a script, and so async code has not worked out of the box. With the `schedule`
    function you can now register a section of code to evaluate across multiple tick cycles.

    `schedule` currently handles two types of arguments, either a promise or a function with a resolve arg.
    Assuming you have a working Babel setup for this inside your project, you can run a Dangerfile like this:

    ```js
    schedule(async () => {
      const thing = await asyncAction()
      if (thing) { warn('After Async Function') }
    });
    ```

    Or if you wanted something simpler,

    ```js
    schedule((resolved) => {
      if (failed) {
        fail("Failed to run")
      }
    })
    ```

-   Adds new GitHub DSL elements - deecewan


-   `danger.github.issue` - As a PR is an issue in GitHub terminology, the issue contains a bit more metadata. Mainly labels, so if you want to know what labels are applied to a PR, use `danger.github.issue.labels`
-   `danger.github.reviews` - Find out about your reviews in the new GitHub Reviewer systems,
-   `danger.github.requested_reviewers` - Find out who has been requested to review a PR.


-   Updated TypeScript and Jest dependencies - orta
-   Add support for Github Enterprise via DANGER_GITHUB_API_BASE_URL env var - mashbourne

### 0.11.3 - 0.11.5

-   Internal changes for usage with Peril - orta

-   Add `danger pr --repl`, which drops into a Node.js REPL after evaluating the dangerfile - macklinu
-   Add support for Codeship - deecewan

### 0.11.0 - 0.11.2

-   Add support for [Docker Cloud](https://cloud.docker.com) - camacho

### 0.10.1

-   Builds which only use markdown now only show the markdown, and no violations table is shown - mxstbr

### 0.10.0

-   Adds support for running Danger against a PR locally - orta

The workflow is that you find a PR that exhibits the behavior you'd like Danger to run against,
then edit the local `Dangerfile.js` and run `yarn run danger pr https://github.com/facebook/jest/pull/2629`.

This will post the results to your console, instead of on the PR itself.

-   Danger changes to your Dangerfile are not persisted after the run - orta
-   Add summary comment for danger message - kwonoj
-   Add `jest-environment-node` to the Package.json - orta

### 0.9.0

-   Adds support for `git.commits` and `github.commits` - orta

    Why two? Well github.commits contains a bunch of github specific metadata ( e.g. GitHub user creds,
    commit comment counts. ) Chances are, you're always going to use `git.commits` however if you
    want more rich data, the GitHub one is available too. Here's an example:

```js
const merges = git.commits.filter(commit => commit.message.include("Merge Master"))
if (merges.length) { fail("Please rebase your PR")}
```

-   Support custom dangerfile via `-d` commandline arg - kwonoj
-   Allow debug dump output via `DEBUG=danger:*` environment variable - kwonoj
-   Adds surf-build ci provider - kwonoj
-   Forward environment variables to external module constructor - kwonoj

### 0.8.0

-   Support `danger run -ci` to specify external CI provider - kwonoj
-   Adds `--verbose` to `danger`, which for now will echo out all the URLs Danger has requested - orta
-   Migrate codebase into TypeScript from flow - kwonoj
-   Handle removing all sorts  of import types for Danger in the Dangerfile - orta

### 0.7.3-4-5

-   A failing network request will raise an error - orta
-   Fix Dangerfile parsing which broke due to Peril related changes - orta
-   Tweak the npmignore, ship less random stuff to others - orta

### 0.7.2

-   Fixes to the shipped Flow/TS definitions - orta
-   Adds more functions the the internal Danger GitHub client - orta
-   Infrastructure work to allow Peril to run a Dangerfile - orta
-   Upgrade outdated ESLint packages - macklinu
-   Enhance Windows OS compatibility - kwonoj

### 0.7.1

-   Set exit code to 1 when running `danger` throws an error - macklinu
-   Add Jenkins CI source - macklinu
-   Add .editorconfig - macklinu
-   Adds jest-runtime to the dependencies - orta

### 0.7.0

-   You can build and run in vscode using your own custom `env/development.env` file. This is useful because you can use the debugger against a real PR. See `env/development.env.example` for syntax.  - orta

-   Uses `jest-transform` and `jest-runtime` to eval and apply babel transforms.

    This does two things, makes it feasible to do [hosted-danger](https://github.com/danger/peril) and
    makes it possible to write your Dangerfile in a way that's consistent with the rest of your JavaScript. - orta

-   Add tests directory to .npmignore - macklinu
-   Update to Jest 18 - macklinu

### 0.6.10

-   Brings back the ability to emulate a fake CI run locally via `danger` - orta

### 0.6.9

-   Makes `babel-polyfill` a direct dependency, this is because it is actually an implicit dependency in the app. I'm not sure how I feel about this, I guess if we use a part of it in the babel translation of a user's Dangerfile them I'm OK with it. - orta

### 0.6.6 - 0.6.7 - 0.6.8

-   Ship flow annotations with the npm module - orta

### 0.6.5

-   Adds more node instances to travis - romanki + orta
-   Adds support for Semaphore CI - orta

### 0.6.4

-   The env vars `DANGER_TEST_REPO` and `DANGER_TEST_PR` will allow you initialize the FakeCI with a repo of your choice. See README.md for more info
-   Improved error messaging around not including a `DANGER_GITHUB_API_TOKEN` in the ENV - nsfmc / orta
-   Adds support for getting the diff for a specific file from git: e.g.

```js
// Politely ask for their name on the entry too
const changelogDiff = danger.git.diffForFile("changelog.md")
const contributorName = danger.github.pr.user.login
if (changelogDiff && changelogDiff.indexOf(contributorName) === -1) {
  warn("Please add your GitHub name to the changelog entry, so we can attribute you.")
}
```

### 0.6.3

-   Does not break commonmark on GitHub - orta
-   upgrades to flow 0.35.0 and fixes associated type errors in covariant/invariant interfaces - nsfmc
-   omits flow requirement for new test files - nsfmc
-   adds support for circleci - nsfmc
-   defines CISource properties in flow as read-only - nsfmc

### 0.5.0

-   `danger.pr` -> `danger.github.pr`, I've also created interfaces for them - orta
-   `warn`, `message`, `markdown` are all ported over to DangerJS - orta
-   Shows a HTML table for Danger message - orta
-   Now offers a Flow-typed definition file, it's not shipped to their repo yet, you can make it by `npm run export-flowtype` - orta
-   Started turning this into a real project by adding tests - orta

### 0.0.5-0.0.10

-   Changes some files casing, added some logs, a bit of error reporting, and verifying everything works through npm - orta

### 0.0.4

-   Danger edit an existing post, and delete it when it's not relevant - orta

### 0.0.3

-   Danger will post a comment on a GitHub PR with any Fails - orta

### 0.0.2

OK, first usable for others version. Only supports GitHub and Travis CI.

You can run by doing:

```sh
danger
```

Make sure you set a `DANGER_GITHUB_API_TOKEN` on your CI - [see the Ruby guide](http://danger.systems/guides/getting_started.html#setting-up-danger-to-run-on-your-ci) for that.

Then you can make a `dangerfile.js` (has to be lowercase, deal with it.) It has access to a whopping 2 DSL attributes.

```sh
pr
git
fail(message: string)
```

`pr` _probably_ won't be sticking around for the long run, but if you're using a `0.0.2` release, you should be OK with that. It's the full metadata of the PR, so [this JSON file](https://raw.githubusercontent.com/danger/danger/master/spec/fixtures/github_api/pr_response.json).
`git` currently has:

```sh
git.modified_file
git.created_files
git.deleted_files
```

which are string arrays of files.

`fail(message: string)` will let you raise an error, and will make the process return 1 after the parsing has finished.

Overall: your Dangerfile should look something like:

```js
import { danger } from "danger"

const hasChangelog = danger.git.modified_files.includes("changelog.md")
if (!hasChangelog) {
  fail("No Changelog changes!")
}
```

That should do ya. I think. This doesn't support babel, and I haven't explored using other modules etc, so...

./

### 0.0.1

Not usable for others, only stubs of classes etc. - orta<|MERGE_RESOLUTION|>--- conflicted
+++ resolved
@@ -4,13 +4,10 @@
 
 // TODO
 
-<<<<<<< HEAD
-### 2.0.0-alpha.7
+### 2.0.0-alpha.8
 
 * Uses the GitHub `diff_url` instead of the `diff` version header, as it conflicted with Peril - orta
-=======
 * Handle exceptions in Dangerfile and report them as failures in Danger results - macklinu
->>>>>>> 1d5c2f7d
 
 ### 2.0.0-alpha.6-7
 
