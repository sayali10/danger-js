--- conflicted
+++ resolved
@@ -14,8 +14,8 @@
 ## Master
 
 <!-- Your comment below this -->
+
 - Remove dead links to example danger files. - [@stevemoser][]
-
 - Allow danger-pr to work also on Bitbucket Server - [@f-meloni][]
 
 # 7.0.4
@@ -1513,8 +1513,5 @@
 [@nminhnguyen]: https://github.com/NMinhNguyen
 [@davidbrunow]: https://github.com/davidbrunow
 [@aghassi]: https://github.com/aghassi
-<<<<<<< HEAD
 [@f-meloni]: https://github.com/f-meloni
-=======
-[@stevemoser]: https://github.com/stevemoser
->>>>>>> 9ca3297d
+[@stevemoser]: https://github.com/stevemoser