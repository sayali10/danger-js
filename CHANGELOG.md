--- conflicted
+++ resolved
@@ -13,13 +13,10 @@
 
 ## Master
 
-<<<<<<< HEAD
 - Improves debug logging, messaging on CI about status updates - [@orta][]
 - Better detection of json results: {} from a sub-process - [@orta][]
 - CLI Args are actually passed to subprocess instead of an empty object - [@orta][]
-=======
 - Fix Netlify integration when repo url includes an access token - [@imorente][]
->>>>>>> b138a3d0
 
 # 6.1.0
 
