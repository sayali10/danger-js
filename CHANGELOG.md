<!--

// Please add your own contribution below inside the Main section, no need to
// set a version number, that happens during a deploy. Thanks!
//
// These docs are aimed at users rather than danger developers, so please limit technical
// terminology in here.

// Note: if this is your first PR, you'll need to add your link to your
//       username handle to the footnotes. see the bottom of this file.
//       The list there is sorted, try to follow that.

-->

## Main

<!-- Your comment below this -->

- Support arm64 binary generation for Apple silicon users [#1342](https://github.com/danger/danger-js/pull/1342) [@pepix]

<!-- Your comment above this -->

<<<<<<< HEAD
## 11.1.2

- Bug fix for bitbucket bot detection ignoring case #1291
=======
## 11.2.0

- Append random string to danger-results.json and danger-dsl.json files to better support concurrent processes #1311
- Gitlab: add support for skipping remove of messages when empty [#1330](https://github.com/danger/danger-js/issues/1330) [@ivankatliarchuk]
- Gitlab: package moved to a new home "@gitbreaker/*" [#1301](https://github.com/danger/danger-js/issues/1301) [@ivankatliarchuk]
- GitLab: Improve support for MRs from forks [#1319](https://github.com/danger/danger-js/pull/1319) [@ivankatliarchuk]
- GitLab: Added provider tests [#1319](https://github.com/danger/danger-js/pull/1319) [@ivankatliarchuk]
- GitHub: Added `danger.github.pr.draft` field to DSL
- GitLab: Add support for using threads instead of comments [#1331](https://github.com/danger/danger-js/pull/1331) [@uncaught]

## 11.1.2

- Improvements to `--staging` in Danger local
- Protection against custom git prompts in Danger local
>>>>>>> 0f48d32e

## 11.1.1

- Bug fix for over-deleting inline comments #1287

## 11.1.0

- Adds support for the new [GitHub Job summaries](https://github.blog/2022-05-09-supercharging-github-actions-with-job-summaries/) API via:
 - `danger.github.setSummaryMarkdown("[markdown]")` for the JavaScript DSL
 - The results DSL for sub-processes now accepts `{ github: { stepSummary: "[markdown]" } }` from projects the Swift and Kotlin implementations of Danger.

 This gives you the chance to leave feedback on the overview page for a PR, it won't ping people
 in the PR thread or trigger emails which is why it's a separate attribute in the DSL. Potentially open to having the main
 comment in the job summary if someone can make a good case for it in the Danger JS issues. [@orta]

# 11.0.5

- Set the timeout for getting results from the Danger runner to be 10 seconds

# 11.0.4

- Deploying from my Mac to see if that's what's causing the build issues for homebrew. [@orta]

# 11.0.3

- Bump up @babel/* plugins for Core-JS support. [@parvez]
- Replace deprecated @Babel/polyfill dependency with Core-JS + Regenerator-Runtime. [@gpetrioli]
- *Fix:* / *Improvement* Don't drop inline comments which fall outside of the diff in GitHub PRs - [#1272](https://github.com/danger/danger-js/pull/1272) [@rouby]

- *Chore:* Switch from tslint to eslint (tslint is end-of-life) - [#1205](https://github.com/danger/danger-js/pull/1205) [@fbartho]

# 11.0.0 -> 11.0.2

- *Breaking:* Upgrade @octokit/rest from ^16.43.1 to ^18.12.0 - [#1204](https://github.com/danger/danger-js/pull/1204) [@fbartho]

  This is only likely to hit you if you use `danger.github.api` pretty extensively in your Dangerfiles, but better to keep an eye out.

# 10.8.1


- Fix: [Github] Multiple Inline Comments on the same file/line should all be posted [#1176](https://github.com/danger/danger-js/pull/1176) [@Rouby]
- Fix: [git] JSONDiffForFile when passed the path of a JSON File that was moved, crashes [#1193](https://github.com/danger/danger-js/pull/1193) [@fbartho]
- Resolve node-fetch dependency to 2.6.7 to resolve [GHSA-r683-j2x4-v87g](https://github.com/advisories/GHSA-r683-j2x4-v87g) [@jonny133]

# 10.8.0

- Feature: `danger local --outputJSON` for [#1177](https://github.com/danger/danger-js/pull/1177) [@orta]
- Fix: Updates `jsonpointer` for [#1174](https://github.com/danger/danger-js/pull/1174) [@unfernandito]
- Fix: Updates `parse-link-header` for CVE-2021-23490 [#1190](https://github.com/danger/danger-js/pull/1190) [@fbartho]

# 10.7.1

- Updates micromatch dependencies for CVE-2021-23440

# 10.7.0

- Adds support for XcodeCloud

# 10.6.6

- Fix for supporting Bitbucket Server personal repositories
- GitLab: Added `GitLabApi` to `danger.gitlab.api`. - [@shyim]
- GitLab: Added label helper functions to `danger.gitlab.api.addLabels` and `danger.gitlab.api.removeLabels`. - [@shyim]

# 10.6.5

- Improvements to the git parsing for `danger local` - [@denieler]
- Bitbucket Cloud: Fix type of BitBucketCloudPRDSL.created_on and updated_on. - [@hellocore]

# 10.6.4

- DEBUG="\*" will now log out the response for any HTTP request which isn't classed as "OK" - [@orta]

# 10.6.3

- Fixed Bitrise's `ciRunURL` underlying env var - [@rogerluan]
- Simplified Bitrise repo slug lookup, fixing SSH URL parsing in BitBucketServer - [@rogerluan]
- Log failure to update status also when not in verbose mode - [@rogerluan]

# 10.6.2

- Added Codemagic.io as a supported CI - [@fbartho]
- Switched Danger's default branch to be 'main' from 'master' - [@orta]
- Added GitLab Approvals to the DSL: `gitlab.approvals` - kelvin-lemon

# 10.6.1

- Better detection of using the github actions bot for comment deletion - [@orta]

# 10.6.0

- Bitbucket Cloud: Add markdown emoji instead of unicode - [@JanStevens]
- Add `DANGER_DISABLE_TSC` environment variable to disable transpiling with tsc, providing a way to force transpiling
  with Babel - [@ozzieorca]
- Adds options `--newComment` and `--removePreviousComments` - [@davidhouweling]
- Add support for a file path filter when calculation lines of code - [@melvinvermeer]

# 10.5.4

- Fix for `danger local` not passing through `--staging` - [@g3offrey]

# 10.5.3

- Fix for `danger local` not showing commit messages - [@hmschreiner]

# 10.5.2

- Adds `danger.git.head` and `danger.git.base` - [@jamiebuilds]

# 10.5.1

- Bitbucket Cloud: Fix bug when Danger updating inline comment with summary comment. - [@hellocore]
- Fall back to alternative methods for establishing the PR number from CodeBuild - [@alexandermendes]

# 10.5.0

- Handle deprecations for the APIs used with `--use-github-checks` #1073 [@wardpeet]

# 10.4.1

- Improved `tsconfig.json` file lookup strategy: it now looks for it starting from the location of the danger file.
  #1068 [@igorbek]
- Upgrade node-fetch to 2.6.1 to fix GHSA-w7rc-rwvf-8q5r. #1071 [@hmcc]

# 10.4.0

- Adds aliases to the FakeCI env vars. You could now have something like:
  ```yml
  - run: "npx danger-ts ci"
    env:
      GITHUB_TOKEN: ${{ secrets.GITHUB_TOKEN }}
      DANGER_MANUAL_CI: true
      DANGER_MANUAL_GH_REPO: ${{ steps.pr_info.outputs.repo }}
      DANGER_MANUAL_PR: ${{ steps.pr_info.outputs.number }}
  ```
  Which looks more intentional instead of: `DANGER_FAKE_CI` etc. [@orta]

# 10.3.1

- Experimental support for internal routing when using `npx danger-ts` [@orta]

# 10.3.0

- Added a CLI option `--ignoreOutOfDiffComments` so that you can ignore inline-comments for lines that were not changed
  in the checked PR. The comments would be ignored completely - they won't even show in the results comment. [@pinkasey]

# 10.2.2

- Add support for `danger local` on repos without a master branch - [@ahobson]

# 10.2.1

- Wait for close event on spawned process in local git platform - [@gzaripov]
- Fix Typo in README.md [@NotMoni]
- Fix danger failure on getting diff for files with spaces in file path [@HonzaMac]
- Document how to disable transpilation [@rzgry]
- Fix get blob url for pr commit [@doniyor2109]

# 10.2.0

- Take commit hash from CircleCI environment variable [@valscion]
- Fix project path with /- in GitLab MR URL [@pgoudreau]
- When creating a new PR with `createOrUpdatePR`, add the description (as done when editing) - [@sogame]

# 10.1.0

- Adds support for Bamboo CI [@tim3trick]
- Replace regex to a long url repos approach on Bitrise [@lucasmpaim]
- Pass process arguments back to the original process [@f-meloni]
- When fetching existing labels in `createOrAddLabel` use pagination to fetch them all - [@sogame]

# 10.0.0

- Changed JSON patch implementation for better memory performance. [@dkundel]

  **Breaking:** `JSONPatchForFile` will return a different order of operations than previously. It will also return a
  `path` with the index of the element inserted into an array for `add` operations.

# 9.3.1

- Don't fail when using `createOrAddLabel` if label fails to be created or added - [@sogame]

# 9.3.0

- Add the staged flag to `danger local` command - [@soyn]
- Don't use hardcoded userId to update comments if using personal token in Github Actions - [@rohit-gohri]
- Disable warning in Github Action if using DANGER_GITHUB_API_TOKEN - [@rohit-gohri]
- Update `parse-diff` library - [@417-72KI]
- Fix repository slug in Jenkins provider - [@sandratatarevicova]
- Add Gitlab diff support - [@rohit-gohri]
- Fix Typos across danger-js Repo - [@yohix]
- Fix `@octokit/rest` deprecation warning when using `.issues.addLabels()` - [@sogame]

# 9.2.10

- Fixes for the homebrew generated binaries - [@hellocore]

# 9.2.9

- Bitbucket Cloud: Allow DangerCI to get UUID from Bitbucket - [@hellocore]
- Update docs for GitLab - [@orta]

# 9.2.7-8-9

- Maybe fix deploys to GPR for Docker - [@orta]

# 9.2.6

- Add support for Cirrus CI - [@RDIL]

# 9.2.5

- Remove additional danger from pr generated json - [@f-meloni]

# 9.2.4

- Fix github actions checks - [@f-meloni]

# 9.2.3

- Support more events on GitHub actions - [@f-meloni]

# 9.2.2

- Fix binary files for BitBucket Server - [@osmestad]
- Allow GHE to use checks - [@adam-bratin]

# 9.2.1

- Fix structuredDiffForFile for BitBucket Server - [@osmestad]
- Fix Buddy.works isPR and use PR number instead of PR ID - [@mmiszy]
- remove jsome package and replace with prettyjson - [@watchinharrison]
- Add GitLab support to Jenkins provider - [@sandratatarevicova]

# 9.2.0

- Add Buddy.works Pipelines support - [@kristof0425]
- Added flag to bypass Jira/Issues - [@orieken]
- Improve docs for GitHub Actions - [@nguyenhuy]

# 9.1.8

- Get GitHub Actions event file pathname from env variable - [@IljaDaderko]

# 9.1.7

- GitHub Actions docs update - [@orta]

# 9.1.6

- Release only made for GitHub Actions - [@orta]

# 9.1.5

- Take commit hash from bitrise env - [@f-meloni]

# 9.1.4

- Use new env `BITBUCKET_REPO_FULL_NAME` in bitbucket pipeline. - [@Soyn]
- Take commit hash from CI Source if available - [@f-meloni]

# 9.1.3

- Updates GitLab API to 10.x - [@awgeorge]

# 9.1.2

- Add retry handling for API requests - [@jtreanor]

# 9.1.1

- Fixes TS declarations - [@orta]
- Fix Github Actions documentation - [@ravanscafi]
- Improve Performance by Caching BitBucket Cloud Commits - [@hellocore]
- Add compliment message to comment template on Bitbucket Cloud - [@hellocore]
- Add option to set custom icon in messages - [@rohit-gohri]

# 9.1.0

- Expose BitBucketServerAPI - [@NMinhNguyen]

# 9.0.3

- Add support OAuth for BitBucket Cloud - [@hellocore]
- Allow `handleResults` to be called without a `git` object - [@jtreanor]

# 9.0.2

- Fix for the GitLab dependency making danger not load - [@f-meloni]

# 9.0.1

- Fixed incorrect main comment template on Bitbucket Cloud - [@hellocore]

# 9.0.0

- Add BitBucket Cloud & BitBucket Pipelines support - [@hellocore]
- Add GitLab missing states - [@f-meloni]
- Fixes incorrect slug for builds from forks on Codefresh - [@stevenp]

# 8.0.0

- Adds GitLab & GitLab CI support - [@notjosh], [@bigkraig], [@jamime]
- Add support for AppCenter - [@mrndjo]

# 7.1.4

- Un-hardcodes the repo in `danger.github.utils.createOrUpdatePR`- [@ds300]

# 7.1.3

- Cleans up the declarations a little bit - [@orta]
- Adds support for [Codefresh CI](https://codefresh.io) - [@stevenp]

# 7.1.2

- Update ts-jest to 24.0.2 - [@friederbluemle]
- Adds a fix for the default name of Danger in status - [@orta]
- Adds `danger.git.fileMatch.getKeyedPaths()`, providing more convenient access to paths. This replaces
  `fileMatch.tap()` and `fileMatch.debug()`.

  ```ts
  const components = fileMatch("components/**/*.js", "!**/*.test.js")
  const componentTests = fileMatch("!**/*.test.js")

  if (components.edited && !componentTests.edited) {
    warn(
      [
        "This PR modified some components but none of their tests. <br>",
        "That's okay so long as it's refactoring existing code. <br>",
        "Affected files: ",
        components.getKeyedPaths().edited.join(", "),
      ].join("")
    )
  }
  ```

  This makes it much simpler to compose a collection of file checks - [@paulmelnikow]

# 7.1.0

- Adds Chainsmoker, and expands the Danger DSL with the addition of `danger.git.fileMatch`.

  ```ts
  const documentation = danger.git.fileMatch("**/*.md")
  const packageJson = danger.git.fileMatch("package.json")
  const lockfile = danger.git.fileMatch("yarn.lock", "package-lock.json")

  if (documentation.edited) {
    message("Thanks - We :heart: our [documentarians](http://www.writethedocs.org/)!")
  }

  if (packageJson.modified && !lockfile.modified) {
    warn("This PR modified package.json, but not the lockfile")
  }
  ```

  This makes it much simpler to compose a collection of file checks - [@paulmelnikow]

# 7.0.19

- Taken a stab at trying to make the commit status summary to feel better in both Danger & Peril [@orta], [@dblandin]

# 7.0.18

- Adds a CLI option `--failOnErrors` so that you can force `danger ci` to return a failed exit code on any `fail`s in a
  Dangerfile [@f-meloni]

# 7.0.17

- Send different build update keys based on the id on Bitbucket [@f-meloni]

# 7.0.16

- Add support for CodeBuild CI source [@sharkysharks]

# 7.0.15

- Enable Danger runs with different DangerIDs to post separate statuses [@randak]
- Docs: fix typo - [@hiroppy]
- Fixed: isCI check for Codeship - [@msteward]

# 7.0.14

- Fixed: Crash on BitbucketServer when the change type is unknown - [@f-meloni]
- Add `linesOfCode` in `GitDSL` - [@ninjaprox]
- Docs: document GitHubMergeRef type - [@nornagon]

# 7.0.13

- Adds some Debug logs for babel transformation - [@orta]

# 7.0.12

- Support multi-line import/require statements in Dangerfiles & possibly fix source-mapping for errors - [@fbartho]

# 7.0.11

- Return the DangerResults meta after sorting and merging operations - [@f-meloni]
- Make bitbucket generated signature less aggressive - [@f-meloni]

# 7.0.9

- Updates the import for octokit at the top of the danger.d.ts - [@orta]

# 7.0.8

- Handles the previews API correctly - [@orta]

# 7.0.7

- Removed `vm2` from Danger, it's not being used in Peril now - [@orta]
- `danger pr` with `--json` or --js` now don't require a Dangerfile to be present - [@orta]

# 7.0.5

- Remove dead links to example danger files. - [@stevemoser]
- Allow danger-pr to work also on Bitbucket Server - [@f-meloni]
- Fix for nulls in modified_files - [@orta]
- Use new APIs in OctoKit - [@orta]

# 7.0.4

- More fixes for `GITHUB_URL` instead of just `DANGER_GITHUB_URL` for GitHub Enterprise. - [@Aghassi]

# 7.0.3

- Lets you use `GITHUB_URL` instead of just `DANGER_GITHUB_URL` for GitHub Enterprise. - [@Aghassi]

# 7.0.2

- Fix issue where the PR command could not be run with a GitHub Enterprise URL.
- Specify filename when loading Babel options. Fixes [#664](https://github.com/danger/danger-js/issues/664)
  ([#804](https://github.com/danger/danger-js/pull/804)) - [@NMinhNguyen]
- Running Danger on GitHub Actions now runs Danger from source code. Before that, Danger on GitHub Actions is stuck at
  v5.0.0-beta-24. [@dtinth](https://github.com/danger/danger-js/pull/810)

# 7.0.1

- Make use of GitHub Checks optional and disabled by default, pass `--use-github-checks` to enable.
  [@cysp](https://github.com/danger/danger-js/pull/798)

# 7.0.0

- Updates `@octokit/rest` to v16.x.x - this is a **major** semver change on their end, which I know it breaks some of
  Artsy/Danger's Peril Dangerfiles, so it's possible that it could break your Dangerfiles too. How do you know?

  Roughly, if you have any code that uses `danger.github.api` then it's very possible that you need to update your code.

  There are update notes [here](https://github.com/octokit/rest.js/releases/tag/v16.0.1), but if you're using TypeScript
  then it'll raise the issues at a type-check level. Note, that this version may cause issues if you are using GitHub
  Enterprise, you can get [updates here](https://github.com/danger/danger-js/issues/797).

# 6.1.13

- Allow sub-processes to pass their own name an href so that it doesn't say made by Danger JS [@orta]

  This is done by extending the `DangerResults` object passed back to Danger JS, by adding a meta section to the JSON:

  ```json
  {
    "markdowns": [],
    "fails": [],
    "warnings": [],
    "messages": [],
    "meta": {
      "runtimeHref": "https://mysite.com",
      "runtimeName": "My Danger Runner"
    }
  }
  ```

  `"meta"` is optional, and will fall back to the DangerJS one.

- Removed a dependency (voca) now that we're using TypeScript and have access to .includes [@orta]

# 6.1.12

- Fix issue with detecting Babel if `babel-core` is installed - [@sajjadzamani]

# 6.2.0

- Fix detection of GitHub Actions event types [@cysp]

# 6.1.9

- Add commit ID to the comment footer [danger/danger-js#168] - [@randak]
- Add support for `COPY` change type to fix a BitBucket Server regression in
  [danger/danger-js#764](https://github.com/danger/danger-js/pull/764) - [@sebinsua]
- Add support for older Babel versions (prior 7) [@sajjadzamani]

# 6.1.8

- Revert removal of implicit `<p>` tag from [danger/danger-js#754](https://github.com/danger/danger-js/pull/754) and add
  distinction depending on containing markdown or not - [@hanneskaeufler]

# 6.1.7

- Update comment instead deleting, if it has replies (BitBucket Server) [@langovoi]
- Fix BitBucket Server GitDSL [@langovoi]
- Add support of paged APIs of BitBucket Server [@langovoi]

# 6.1.6

- Adds a CLI flag for custom Danger Runners to be able to request a URL to a JSON file instead of receiving the entire
  DSL as a big JSON dump. We're exploring using this in Danger Swift with
  [danger/swift#108](https://github.com/danger/swift/issues/108) - [@orta]

# 6.1.5

- Adds `html_url` to the PR JSON declaration - [@orta]
- Adds a way for a sub-process to tell danger-js that it wants a copy of the DSL. This is a potential fix for when you
  have a process that might not be ready to grab the DSL instantly from danger-js. The subprocess can print the message
  `danger://send-dsl` to stdout and danger-js will re-send the DSL via STDIN.
  [danger/swift#108](https://github.com/danger/swift/issues/108). - [@orta]
- Allows a FakeCI to get a FakePlatform, should fix [#767](https://github.com/danger/danger-js/issues/767) - [@orta]

# 6.1.4

- Fix `GitJSONDSL` and `diffForFile` for BitBucket Server - [@langovoi]

# 6.1.3

- Add support for personal tokens of BitBucket Server - [@langovoi]
- Ships a command `danger-js` which means other languages could also use the command danger and they won't conflict with
  the JS version - [@orta]

# 6.1.2

- Checks for the JSON results file reported by a subprocess before accessing it - [@orta]

# 6.1.1

- Improves debug logging, messaging on CI about status updates - [@orta]
- Better detection of json results: {} from a sub-process - [@orta]
- CLI Args are actually passed to subprocess instead of an empty object - [@orta]
- Fix Netlify integration when repo url includes an access token - [@imorente]

# 6.1.0

- Add CI integration for Netlify - [@imorente]

# 6.0.7

- Removes an accidental import - [@orta]

# 6.0.6

- Adds an internal flag for disabling checks support when being controller by Peril - [@orta]

# 6.0.5

- Fix `danger pr` - [@orta]

# 6.0.4

- Fix GitHub checks API payload - [@pveyes]

# 6.0.3

- Fix passing stdout from the sub-process back to the user - [@orta]
- Fix handling a `"pending"` status update properly using Bitbucket API - [@sgtcoolguy]
- Fix #614 - Posting status updates to Github using issue workflow broken - [@sgtcoolguy]
- Fix vertical alignment in GitHub issue template - [@patrickkempff]

# 5.0.1, err. 6.0.0

- Hah, my computer ran out opf power mid-deploy, and now I have to ship another build to make sure the brew versions of
  Danger JS are set up correctly. - orta

- Hah, I managed to run the same 'deploy major' command instead. So... Happy v6! - orta

# 5.0.0

_No breaking changes_ - I'm just bumping it because it's a lot of under-the-hood work, and I've not been able to test it
thoroughly in production.

This release bring support for GitHub actions. It does this merging in some of the responsibilities that used to live
inside Peril into Danger.

Notes about Danger JS:

- Adds support for running remote GitHub files via the `--dangerfile` argument. It supports urls like:
  `orta/peril-settings/file.ts` which grabs `file.ts` from `orta/peril-settings`.
- Adds support for taking a GitHub Actions event JSON and exposing it in the `default export` function in the same way
  that Peril does it.
- Adds a GitHubActions CI provider - it declares that it can skip the PR DSL so that Danger can also run against
  issues/other events
- Handle remote transpilation of the initial Dangerfile correctly
- Adds support for not include a tsconfig for typescript projects, danger will use the default config if it can't find
  one in your project
- Hardcodes the GitHub Actions userID into danger ( blocked by
  https://platform.github.community/t/obtaining-the-id-of-the-bot-user/2076 )
- Allows running with a simplified DSL when running on a GitHub action that isn't a PR
- Use new env vars for GitHub Actions

There is now 2 ways for a subprocess to communicate to Danger JS - prior to 5.x it was expected that a subprocess would
pass the entire JSON results back via STDOUT to the host Danger JS process, but sometimes this was unreliable. Now a
subprocess can pass a JSON URL for Danger JS by looking in STDOUT for the regex `/danger-results:\/\/*.+json/`.

There is now a JSON schema for both directions of the communication for sub-processes:

- The data Danger sends to the subprocess:
  [`source/danger-incoming-process-schema.json`](source/danger-incoming-process-schema.json)
- The data Danger expects from the subprocess:
  [`source/danger-outgoing-process-schema.json`](source/danger-outgoing-process-schema.json)

This can be used for language DSL generation and/or formal verification if you're interested. Or, for just feeling
completely sure about what is being sent to your process without diving into the Danger JS codebase.

Also, `danger pr` now accepts a `--process` arg.

# 4.4.9

- Add logic for "DANGER_DISABLE_TRANSPILATION" env [@markelog]
- Jenkins: Respect `CHANGE_URL`/`CHANGE_ID` for GitHub and BitBucket Server [@azz]
- Docs: Guides - Update link to apollo-client dangerfile.ts example [@andykenward]
- Fix crash that may occur when no message is set on generic event [@flovilmart]
- Add support to proxy requests using `HTTP_PROXY` or `HTTPS_PROXY` environment variables [@steprescott]

# 4.4.0-7

- Supports installation using Homebrew [@thii]

# 4.3.x

- Some experimental beta builds which didn't turn out very useful

# 4.2.1

- Adds a fallback to `GITHUB_TOKEN` if it's in the ENV - orta
- There was some versioning faffing going on

# 4.1.0

- Adds the ability to send a PR from a Dangerfile easily.

  ```ts
  import { danger } from "danger"

  export default async () => {
    // This is a map of file to contents for things to change in the PR
    const welcomePR = {
      LICENSE: "[the MIT license]",
      "README.md": "[The README content]",
    }

    // Creates a new branch called `welcome`, from `master`. Creates a commit with
    // the changes above and the message "Sets up ...". Then sends a PR to `orta/new-repo`
    // with the title "Welcome to ..." and the body "Here is ...".
    await danger.github.utils.createOrUpdatePR(
      {
        title: "Welcome to [org]",
        body: "Here is your new repo template files",
        owner: "orta",
        repo: "new-repo",
        baseBranch: "main",
        newBranchName: "welcome",
        commitMessage: "Sets up the welcome package",
      },
      welcomePR
    )
  }
  ```

  OK, so this one is cool. This function will create/update an existing PR. You pass in a config object that defines;
  the commit, the branch and the PR metadata and then this function will go and set all that up for you.

  The second argument is a fileMap, this is an object like `{ "README.md": "[the content]" }` and it defines what files
  should change in the commit. The files are completely changed to the content in the fileMap, so if you're making a
  single line change - you need to submit the enfile file.

  This is all based on my module
  [memfs-or-file-map-to-github-branch](https://www.npmjs.com/package/memfs-or-file-map-to-github-branch) so if you need
  a set of lower level APIs for PR/branch needs, `import` that and use it. - [@orta]

# 4.0.1

- Fixed a bug where Danger would fail to update status when there are no failures or messages [@johansteffner]
- Fixed a bug where Danger was throwing an error when removing any existing messages [@stefanbuck]

# 4.0.0

- Updates Danger's runtime to work with Babel 7 - [@adamnoakes]

  **Breaking:** 3.9.0 was the last version to support inline transpilation via Babel 6. Danger doesn't specify babel in
  its dependencies, so this warning won't show anywhere else.

# 3.9.0

- Adds CI integration for Concourse - [@cwright017]

# 3.8.9

- Adds debug logs to the vm2 runner used in Peril - [@orta]

# 3.8.5 - 3.8.8

- Adds a function to handle creating or adding a label on a PR/Issue. Works with both Danger and Peril:
  `danger.github.createOrAddLabel` - [@orta]

# 3.8.4

- Exposes some internals on module resolution to Peril - [@orta]

# 3.8.3

- Fix bitbucket error when trying to obtain a response json when the response code is 204 (which means that there is no
  response).
- Fix bitbucket link of the PR status, so it opens the web version of the PR, pointing to the Danger comment
  [646](https://github.com/danger/danger-js/pull/646) - [@acecilia](https://github.com/acecilia)
- Adapt emoji for Bitbucket server to fix "Database error has occurred"
  [645](https://github.com/danger/danger-js/pull/645) - [@acecilia](https://github.com/acecilia)

# 3.8.2

- Use the Peril Bot ID for the comment lookup checks - [@orta]

# 3.8.1

- Adds additional logging to handleResultsPostingToPlatform - [@ashfurrow]

# 3.8.0

- Fixes a crash if lodash isn't a transitive dependency in your node_modules - [@orta]
- Using the Checks API will now post a summary comment on a PR - [@orta]

# 3.7.20

- Logging / verification improvements for the subprocess - [@orta]

# 3.7.19

- Convert the `exec` in `danger local` to a `spawn` hopefully unblocking large diffs from going through it -
  [@joshacheson][@orta]

# 3.7.18

- Report the error in a commit status update when in verbose - [@orta]

# 3.7.17

- Improvements to PR detection on Team City - [@markelog]

# 3.7.16

- More work on `danger.github.utils.createUpdatedIssueWithID`. - [@orta]

# 3.7.15

- Turns on the strict mode in the typescript compiler, this only gave build errors, so I was basically there anyway.
  This is so that the type defs will always pass inside environments where strict is already enabled. - [@orta]

- Updates to TypeScript 2.9. - [@orta]

# 3.7.14

- Minor refactoring in GitHubUtils to allow Peril to re-create some of the util functions - [@orta]

# 3.7.13

- Updates type declarations to use top-level exports instead of a module augmentation - [@DanielRosenwasser]
- Bug fixes for `danger.github.utils.createUpdatedIssueWithID` - [@orta]

# 3.7.2-12

- Improved debugging when using the GitHub OctoKit - [@orta]
- Added `danger.github.utils.createUpdatedIssueWithID` which can be used to have danger continually update a single
  issue in a repo, for example:

  ```ts
  await danger.github.utils.createUpdatedIssueWithID("TestID", "Hello World", {
    title: "My First Issue",
    open: true,
    repo: "sandbox",
    owner: "PerilTest",
  })
  ```

  Will first create, then update that issue with a new body. - [@orta]

# 3.7.1

- Improve checks support for Danger - orta

# 3.7.0

- Adds support for the GH Checks API.

  This brings some interesting architectural changes inside Danger, but more important to you dear reader, is that using
  the Checks API has some API restrictions. This makes in infeasible to re-use the user access token which we've
  previously been recommending for setup.

  Instead there are two options:

  - Use a GitHub app owned by Danger: https://github.com/apps/danger-js
  - Use your own GitHub app.

  The security model of the GitHub app means it's totally safe to use our GitHub app, it can only read/write to checks
  and has no access to code or organizational data. It's arguably safer than the previous issue-based comment.

  To use it, you need to hit the above link, install the app on the org of your choice and then get the install ID from
  the URL you're redirected to. Set that in your CI's ENV to be `DANGER_JS_APP_INSTALL_ID` and you're good to go.

  If you want to run your own GitHub App, you'll need to set up a few ENV vars instead:

  - `DANGER_GITHUB_APP_ID` - The app id, you can get this from your app's overview page at the bottom
  - `DANGER_GITHUB_APP_PRIVATE_SIGNING_KEY` - The whole of the private key as a string with `\n` instead of newlines
  - `DANGER_GITHUB_APP_INSTALL_ID` - The installation id after you've installed your app on an org

  Checks support is still a bit of a WIP, because it's a whole new type of thing. I don't forsee a need for Danger to be
  deprecating the issue based commenting (we use that same infra with bitbucket).

  So now there are three ways to set up communications with GitHub, I'm not looking forwards to documenting that.

  [@orta]

- JSON diffs use the JSON5 parser, so can now ignore comments in JSON etc [@orta]
- Allows the synchronous execution of multiple dangerfiles in one single "danger run".

  Not a particularly useful feature for Danger-JS, but it means Peril can combine many runs into a single execution
  unit. This means people only get 1 message. [@orta]

# 3.6.6

- Updates vm2 to be an npm published version [@orta]

# 3.6.5

- Fix setting the status url on bitbucket [@orta]
- Adds more logs to `danger process` [@orta]

# 3.6.4

- Fix running Danger on issues with no comments for real [@mxstbr]

# 3.6.3

- Fix running Danger on issues with no comments [@mxstbr]

# 3.6.2

- Automatically rate limit concurrent GitHub API calls to avoid hitting GitHub rate limits [@mxstbr]

# 3.6.1

- Catch the github api error thrown from @octokit/rest [@Teamop]
- Replace preview media type of github pull request reviews api [@Teamop]
- Add support for [Screwdriver CI](http://screwdriver.cd) [@dbgrandi]

# 3.6.0

- A Dangerfile can return a default export, and then Danger will handle the execution of that code [@orta]
- Changes the order of the text output in verbose, or when STDOUT is the only option [@orta]
- Prints a link to the comment in the build log [@orta]

## 3.5.0 - 3.5.1

- Fixed a bug where Danger posts empty main comment when it have one or more inline comments to post [@codestergit]
- fix bug when commiting .png files on BitBucket [@Mifi]
- Adds support for inline comments for bitbucket server. [@codestergit]

## 3.4.7

- Update dependencies [@orta]

## 3.4.6

- Fixed Babel 7 breaking due to invalid sourceFileName configuration [@kesne]

## 3.4.5

- Don't print error for commit status when there was no error [@sunshinejr]

## 3.4.4

- Fixed a bug where Danger would get access to _all_ inline comments, thus deleting comments posted by other people
  [@sunshinejr]

## 3.4.3

- Fixed a bug where updating multiple inline comments caused a Javascript error [@sunshinejr]

## 3.4.2

- Improving reporting when multiple violations are o nthe same line of a file [@sunshinejr]

## 3.4.1

- Protection against nulls in the inline comment data [@orta]

## 3.4.0

- Adds support for inline comments when using GitHub.

  This is one of those "massive under the hood" changes, that has a tiny user DSL surface. From this point onwards
  `fail`, `warn`, `message` and `markdown` all take an extra two optional params: `file?: string` and `line?: number`.

  Adding `file` and `line` to the call of any exported communication function will trigger one of two things:

  - Danger will create a new comment inline inside your PR with your warning/message/fail/markdown
  - Danger will append a in the main Danger comment with your warning/message/fail/markdown

  Inline messages are edited/created/deleted with each subsequent run of `danger ci` in the same way the main comment
  does. This is really useful for: linters, test runners and basically anything that relies on the contents of a file
  itself.

  If you're using `danger process` to communicate with an external process, you can return JSON like:

  ```json
  {
    "markdowns": [
      {
        "file": "package.swift",
        "line": 3,
        "message": "Needs more base"
      }
    ]
    // [...]
  }
  ```

  -- [@sunshinejr]

- Adds a data validation step when Danger gets results back from a process . [@orta]

## 3.3.2

- Adds support for TeamCity as a CI provider. [@fwal]

## 3.3.1

- Fixed Babel 7 breaking because of sourceFileName being defined wrong. [@happylinks]

## 3.3.0

- Fix `committer` field issue - missing in Stash API by using commit author instead. [@zdenektopic]
- Adds a new command: `reset-status`

  This command is for setting the CI build status in advance of running Danger. If your Danger build relies on running
  tests/linters, then you might want to set the PR status (the red/green/yellow dots) to pending at the start of your
  build. You can do this by running `yarn danger reset-status`.

  [@mxstbr]

## 3.2.0

- Add BitBucket Server support.

  To use Danger JS with BitBucket Server: you'll need to create a new account for Danger to use, then set the following
  environment variables on your CI:

  - `DANGER_BITBUCKETSERVER_HOST` = The root URL for your server, e.g. `https://bitbucket.mycompany.com`.
  - `DANGER_BITBUCKETSERVER_USERNAME` = The username for the account used to comment.
  - `DANGER_BITBUCKETSERVER_PASSWORD` = The password for the account used to comment.

  Then you will have a fully fleshed out `danger.bitbucket_server` object in your Dangerfile to work with, for example:

  ```ts
  import { danger, warn } from "danger"

  if (danger.bitbucket_server.pr.title.includes("WIP")) {
    warn("PR is considered WIP")
  }
  ```

  The DSL is fully fleshed out, you can see all the details inside the [Danger JS Reference][ref], but the summary is:

  ```ts
  danger.bitbucket_server.
    /** The pull request and repository metadata */
    metadata: RepoMetaData
    /** The related JIRA issues */
    issues: JIRAIssue[]
    /** The PR metadata */
    pr: BitBucketServerPRDSL
    /** The commits associated with the pull request */
    commits: BitBucketServerCommit[]
    /** The comments on the pull request */
    comments: BitBucketServerPRActivity[]
    /** The activities such as OPENING, CLOSING, MERGING or UPDATING a pull request */
    activities: BitBucketServerPRActivity[]
  ```

  You can see more in the docs for [Danger + BitBucket Server](http://danger.systems/js/usage/bitbucket_server.html).

  -- [@azz]

- Don't check for same user ID on comment when running as a GitHub App. [@tibdex]

## 3.1.8

- Improvements to the Flow definition file. [@orta]
- Improve path generator for danger-runner. [@Mifi]
- Update the PR DSL to include bots. [@orta]
- Add utility function to build tables in Markdown [@keplersj]

## 3.1.7

- Minor error reporting improvements. [@orta]

## 3.1.6

- Move more code to only live inside functions. [@orta]

## 3.1.5

- Fix --base options for danger local. [@peterjgrainger]
- Fix a minor typo in Semaphore CI setup. [@hongrich]
- Fix for capitalized Dangerfiles in CI environment. [@wizardishungry]
- Fix `danger local` crashing when comparing master to HEAD with no changes. [@orta]

## 3.1.4

- Register danger-runner as a package binary. [@urkle]

## 3.1.2-3.1.3

- Peril typings to the Danger DSL. [@orta]
- Reference docs updates for the website. [@orta]

## 3.1.1

- Allows `danger runner` (the hidden command which runs the process) to accept unknown command flags (such as ones
  passed to it via `danger local`.) - [@adam-moss]/[@orta]

## 3.1.0

- Adds a new command `danger local`.

  This command will look between the current branch and master and use that to evaluate a dangerfile. This is aimed
  specifically at tools like git commit hooks, and for people who don't do code review.

  `danger.github` will be falsy in this context, so you could share a dangerfile between `danger local` and `danger ci`.

  When I thought about how to use it on Danger JS, I opted to make another Dangerfile and import it at the end of the
  main Dangerfile. This new Dangerfile only contains rules which can run with just `danger.git`, e.g. CHANGELOG/README
  checks. I called it `dangerfile.lite.ts`.

  Our setup looks like:

  ```json
  "scripts": {
    "prepush": "yarn build; yarn danger:prepush",
    "danger:prepush": "yarn danger local --dangerfile dangerfile.lite.ts"
    // [...]
  ```

You'll need to have [husky](https://www.npmjs.com/package/husky) installed for this to work. - [@orta]

- STDOUT formatting has been improved, which is the terminal only version of Danger's typical GitHub comment style
  system. It's used in `danger pr`, `danger ci --stdout` and `danger local`. - [@orta]
- Exposed a get file contents for the platform abstraction so that Peril can work on many platforms in the future -
  [@orta]

### 3.0.5

- Added support for Bitrise as a CI Provider - [@tychota]
- Nevercode ENV var fixes - [@fbartho]

### 3.0.4

- Paginate for issues - [@orta]

### 3.0.3

- Added support for Nevercode.io as a CI Provider - [@fbartho]

### 3.0.2

- Don't log ENV vars during a run - thanks @samdmarshall. - [@orta]

### 3.0.1

- Bug fixes and debug improvements. If you're interested run danger with `DEBUG="*" yarn danger [etc]` and you'll get a
  _lot_ of output. This should make it much easier to understand what's going on. - [@orta]

### 3.0.0

- Updates to the CLI user interface. Breaking changes for everyone.

  **TLDR** - change `yarn danger` to `yarn danger ci`.

  Danger JS has been fighting an uphill battle for a while with respects to CLI naming, and duplication of work. So, now
  it's been simplified. There are four user facing commands:

  - `danger init` - Helps you get started with Danger
  - `danger ci` - Runs Danger on CI
  - `danger process` - Like `ci` but lets another process handle evaluating a Dangerfile
  - `danger pr` - Runs your local Dangerfile against an existing GitHub PR. Will not post on the PR

  This release deprecates running `danger` on it's own, so if you have `yarn danger` then move that be `yarn danger ci`.

  Each command name is now much more obvious in it intentions, I've heard many times that people aren't sure what
  commands do and it's _is_ still even worse in Danger ruby. I figure now is as good a time as any a good time to call
  it a clean slate.

  On a positive note, I gave all of the help screens an update and tried to improve language where I could.

* [@orta]

### 2.1.9-10

- Fix to `danger pr` and `danger` infinite looping - [@orta]

### 2.1.8

- Add a note in `danger pr` if you don't have a token set up - [@orta]
- Bunch of docs updates - [@orta]

### 2.1.7

- Fix Codeship integration - [@caffodian]
- Updates documentation dependencies - [@orta]
- Fixes to running `danger` with params - [@orta]
- Fixes for `danger pr` not acting like `danger` WRT async code - [@orta]
- Fixes `tsconfig.json` parse to be JSON5 friendly - [@gantman]
- Fixes for `danger.github.thisPR` to use the base metadata for a PR, I'm too used to branch workflows - [@orta]

### 2.1.6

- Updates dependencies - [@orta]
- Link to the build URL if Danger can find it in the CI env - [@orta]
- Removes the "couldn't post a status" message - [@orta]

### 2.1.5

- The TS compiler will force a module type of commonjs when transpiling the Dangerfile - [@orta]

### 2.1.4

- Adds a CLI option for a unique Danger ID per run to `danger` and `danger process`, so you can have multiple Danger
  comments on the same PR. - [@orta]

### 2.1.1 - 2.1.2 - 2.1.3

- Fixes/Improvements for `danger init` - [@orta]

### 2.1.0

- Adds a new command for getting set up: `danger init` - [@orta]
- Fix double negative in documentation. [@dfalling]
- Fix `gloabally` typo in documentation. [@dfalling]

### 2.0.2 - 2.0.3

- Adds a warning when you try to import Danger when you're not in a Dangerfile - [@orta]
- Exports the current process env to the `danger run` subprocess - [@orta]

### 2.0.1

- Potential fixes for CLI sub-commands not running when packaging danger - [@orta]

### 2.0.0

- Fixes the `danger.js.flow` fix to handle exports correctly, you _probably_ need to add
  `.*/node_modules/danger/distribution/danger.js.flow` to the `[libs]` section of your settings for it to work though -
  [@orta]

### 2.0.0-beta.2

- Fixes a bug with `danger.github.utils` in that it didn't work as of b1, and now it does :+1: - [@orta]
- Ships a `danger.js.flow` in the root of the project, this may be enough to support flow typing, thanks to [@joarwilk]
  and [flowgen](https://github.com/joarwilk/flowgen) - [@orta]

### 2.0.0-beta.1

- Converts the command `danger` (and `danger run`) to use `danger process` under the hood. What does this do?

  - Dangerfile evaluation is in a separate process, run without a vm sandbox. This fixes the async problem which we
    created `schedule` for. Previously, any async work in your Dangerfile needed to be declared to Danger so that it
    knew when all of the work had finished. Now that the running happens inside another process, we can use the
    `on_exit` calls of the process to know that all work is done. So, _in Danger_ (not in Peril) async code will work
    just like inside a traditional node app.

  - Makes `danger process` a first class citizen. This is awesome because there will be reliable support for other
    languages like [danger-swift], [danger-go] and more to come.

  - The `danger process` system is now codified in types, so it's really easy to document on the website.

- Adds a `--js` and `--json` option to `danger pr` which shows the output in a way that works with `danger process`.
  This means you can preview the data for any pull request.

./[@orta]

### 2.0.0-alpha.20

Moves away from vm2 to a require-based Dangerfile runner. This removes the sandboxing aspect of the Dangerfile
completely, but the sandboxing was mainly for Peril and I have a plan for that.

https://github.com/danger/peril/issues/159

I would like to move the main parts of Danger JS to also work like `danger process`, so I'll be continuing to work as a
alpha for a bit more. One interesting side-effect of this could be that I can remove `schedule` from the DSL. I've not
tested it yet though. Turns out this change is _real_ hard to write tests for. I've made #394 for that.

./[@orta]

### 2.0.0-alpha.18 - 19

- Moves internal methods away from Sync to avoid problems when running in Peril - [@ashfurrow]
- Passes through non-zero exit codes from `danger process` runs - [@ashfurrow]

### 2.0.0-alpha.17

- Improve CircleCI PR detection

### 2.0.0-alpha.16

Some UX fixes:

- Don't show warnings about not setting a commit status (unless in verbose) - [@orta]
- Delete duplicate Danger message, due to fast Peril edits - [@orta]
- Show Peril in the commit status if inside Peril, not just Danger - [@orta]
- [internal] Tightened the typings on the commands, and abstracted them to share some code - [@orta]

### 2.0.0-alpha.15

- Updates `diffForFile`, `JSONPatchForFile`, and `JSONDiffForFile` to include created and removed files - #368 -
  [@bdotdub]

### 2.0.0-alpha.14

- Adds a blank project generated in travis 8 to test no-babel or TS integration - [@orta]
- Improvements to `danger process` logging, and build fails correctly #363 - [@orta]

### 2.0.0-alpha.13

- Improve the error handling around the babel API - #357 - [@orta]
- Move back to the original URLs for diffs, instead of relying on PR metadata - [@orta]
- Updates the types for `schedule` to be more accepting of what it actually takes - [@orta]

### 2.0.0-alpha.12

- Fixed #348 invalid json response body error on generating a diff - felipesabino
- Potential fix for ^ that works with Peril also - [@orta]

### 2.0.0-alpha.11

- Doh, makes the `danger process` command actually available via the CLI - [@orta]

### 2.0.0-alpha.10

- Adds a `danger process` command, this command takes amn argument of a process to run which expects the Danger DSL as
  JSON in STDIN, and will post a DangerResults object to it's STDOUT. This frees up another process to do whatever they
  want. So, others can make their own Danger runner.

  An example of this is [Danger Swift][danger-swift]. It takes a [JSON][swift-json] document via [STDIN][swift-stdin],
  [compiles and evaluates][swift-eval] a [Swift file][swift-dangerfile] then passes the results back to `danger process`
  via [STDOUT][swift-stdout].

  Another example is this simple Ruby script:

  ```ruby
    #!/usr/bin/env ruby

  require 'json'
  dsl_json = STDIN.tty? ? 'Cannot read from STDIN' : $stdin.read
  danger = JSON.parse(dsl_json)
  results = { warnings: [], messages:[], fails: [], markdowns: [] }

  if danger.github.pr.body.include? "Hello world"
    results.messages << { message: "Hey there" }
  end

  require 'json'
  STDOUT.write(results.to_json)
  ```

  Which is basically Ruby Danger in ~10LOC. Lols.

  This is the first release of the command, it's pretty untested, but [it does work][swift-first-pr]. - [@orta]

[danger-swift]: https://github.com/danger/danger-swift
[swift-json]: https://github.com/danger/danger-swift/blob/master/fixtures/eidolon_609.json
[swift-stdin]:
  https://github.com/danger/danger-swift/blob/1576e336e41698861456533463c8821675427258/Sources/Runner/main.swift#L9-L11
[swift-eval]:
  https://github.com/danger/danger-swift/blob/1576e336e41698861456533463c8821675427258/Sources/Runner/main.swift#L23-L40
[swift-dangerfile]:
  https://github.com/danger/danger-swift/blob/1576e336e41698861456533463c8821675427258/Dangerfile.swift
[swift-stdout]:
  https://github.com/danger/danger-swift/blob/1576e336e41698861456533463c8821675427258/Sources/Runner/main.swift#L48-L50
[swift-first-pr]: https://github.com/danger/danger-swift/pull/12

### 2.0.0-alpha.9

- Uses the Babel 7 alpha for all source compilation with JS, Flow+JS and TS. This worked without any changes to our
  internal infra which is pretty awesome. All TS tests passed. Babel 7 is still in alpha, but so is Danger 2.0 - so I'm
  happy to keep Danger in a pretty long alpha, till at least Babel 7 is in beta.

  It also still supports using TypeScript via the "`typescript"` module, if you have that installed. - [@orta]

- `danger.github.thisPR` now uses the PR's head, not base - [@orta]

### 2.0.0-alpha.8

- Uses the GitHub `diff_url` instead of the `diff` version header, as it conflicted with Peril - [@orta]
- Handle exceptions in Dangerfile and report them as failures in Danger results - [@macklinu]

### 2.0.0-alpha.6-7

- Expose a Promise object to the external GitHub API - [@orta]

### 2.0.0-alpha.4-5

- Allow running a dangerfile entirely from memory using the `Executor` API - [@orta]

### 2.0.0-alpha.2-3

- Removes the `jest-*` dependencies - [@orta]

### 2.0.0-alpha.1

- Support [a vm2](https://github.com/patriksimek/vm2) based Dangerfile runner as an alternative to the jest
  infrastructure. There are a few main reasons for this:

  - I haven't been able to completely understand how Jest's internals work around all of the code-eval and pre-requisite
    setup, which has made it hard to work on some more complex Peril features.

  - Jest releases are every few months, personally I love this as a user of Jest, as an API consumer it can be difficult
    to get changes shipped.

  - The fact that both Danger/Jest make runtime changes means that you need to update them together

  - I have commit access to vm2, so getting changes done is easy

  I like to think of it as having gone from Jest's runner which is a massive toolbox, to vm2 which is a tiny toolbox
  where I'll have to add a bunch of new tools to get everything working.

  The _massive downside_ to this is that Danger now has to have support for transpiling via Babel, or from TypeScript
  unlike before, where it was a freebie inside Jest. Jest handled this so well. This means that a Dangerfile which used
  to "just work" with no config may not. Thus, IMO, this is a breaking major semver.

  Is it likely that you need to make any changes? So far, it seems probably not. At least all of the tests with
  Dangerfiles original from the older Jest runner pass with the new version.

  This is an alpha release, because it's knowingly shipped with some breakages around babel support, specifically:

  - Babel parsing of relative imports in a Dangerfile aren't working
  - Some of the features which require the `regeneratorRuntime` to be set up aren't working yet

  Those are blockers on a 2.0.0 release.

### 1.2.0

- Exposes an internal API for reading a file from a GitHub repo as `danger.github.utils.fileContents` - [@orta]

  Ideally this is what you should be using in plugins to read files, it's what Danger uses throughout the codebase
  internally. This means that your plugin/dangerfile doesn't need to rely on running on the CI when instead it could run
  via the GitHub API.

- Update prettier - [@orta]
- Removes dtslint as a dependency - sapegin/orta

### 1.1.0

- Support retrieve paginated pull request commit list - [@kwonoj]
- Add support for VSTS CI - [@mlabrum]
- Remove the DSL duplication on the `danger` export, it wasn't needed or used. - [@orta]
- Update to TypeScript 2.4.x - [@orta]
- Rename github test static_file to remove `:` from the filename to fix a checkout issue on windows - [@mlabrum]

### 1.0.0

Hello readers! This represents a general stability for Danger. It is mainly a documentation release, as it corresponds
to <http://danger.systems/js/> being generally available. I made the initial commit back in 20 Aug 2016 and now it's
30th June 2017. It's awesome to look back through the CHANGELOG and see how things have changed.

You can find out a lot more about the 1.0, and Danger's history on my
[Artsy blog post on the Danger 1.0](https://artsy.github.io/blog/2017/06/30/danger-one-oh-again/).

- Adds inline docs for all CI providers - [@orta]

### 0.21.1

- Use HTTP for the GitHub status check target URL - macklinu
- Correct some examples in node-app - clintam
- Add support for buddybuild CI - benkraus/clintam
- Add support for GithHub Apps API (no GET /user) - clintam

### 0.21.0

- Posts status reports for passing/failing builds, if the account for danger has access - [@orta]
- Adds prettier to the codebase - [@orta]
- Converts a bunch of Danger's dangerfile into a plugin -
  [danger-plugin-yarn](https://github.com/orta/danger-plugin-yarn) - [@orta]

This is my first non-trivial plugin, based on infrastructure from @macklinu. Plugins are looking great, you can get some
info at <https://github.com/macklinu/generator-danger-plugin>.

- Docs updates for the website - [@orta]

### 0.20.0

- Fix `danger pr` commands are not running on windows - kwonoj
- Fix broken link in getting started docs - frozegnome
- Do not delete comment written from user have same userid for danger - kwonoj
- Fix link to `jest` in getting started docs - palleas
- Fix yarn install instruction in getting started docs - palleas

### 0.19.0

- Update to Jest 20 - macklinu
- Change the danger.d.ts to use module exports instead of globals - [@orta]
- Render markdown inside `message()`, `warn()`, and `fail()` messages. - macklinu

An example:

```js
fail(`Missing Test Files:

- \`src/lib/components/artist/artworks/__tests__/index-tests.tsx\`
- \`src/lib/components/artwork_grids/__tests__/infinite_scroll_grid-tests.tsx\`
- \`src/lib/containers/__tests__/works_for_you-tests.tsx\`

If these files are supposed to not exist, please update your PR body to include "Skip New Tests".`)
```

Will result in:

<table>
  <thead>
    <tr>
      <th width="50"></th>
      <th width="100%" data-danger-table="true">Fails</th>
    </tr>
  </thead>
  <tbody>
<tr>
      <td>:no_entry_sign:</td>
      <td>Missing Test Files:

- `src/lib/components/artist/artworks/__tests__/index-tests.tsx`
- `src/lib/components/artwork_grids/__tests__/infinite_scroll_grid-tests.tsx`
- `src/lib/containers/__tests__/works_for_you-tests.tsx`

If these files are supposed to not exist, please update your PR body to include "Skip New Tests".

</td>
    </tr>
  </tbody>
</table>

### 0.18.0

- Adds `github.api`. This is a fully authenticated client from the [github](https://www.npmjs.com/package/github) npm
  module. - @orta

  An easy example of it's usage would be using Danger to add a label to your PR. Note that Danger will have the
  permissions for your account, so for OSS repos - this won't work.

  ```js
  danger.github.api.issues.addLabels({
    owner: "danger",
    repo: "danger-js",
    number: danger.github.pr.number,
    labels: ["Danger Passed"],
  })
  ```

  Yeah, that's a bit verbose, I agree. So, there's also `github.thisPR` which should simplify that. It aims to provide a
  lot of the values for the current PR to use with the API.

  ```js
  const github = danger.github
  github.api.issues.addLabels({ ...github.thisPR, labels: ["Danger Passed"] })
  ```

  You could use this API for a bunch of things, here's some quick ideas:

  - Request specific reviewers when specific files change (`api.pullRequests.createReviewRequest`)
  - Add a label for when something passes or fails (`api.issues.addLabels`)
  - Verifying if someone is in your org? (`api.orgs.checkMembership`)
  - Updating Project tickets to show they have a PR (`api.projects.updateProject`)

### 0.17.0

- [Enhancements to `danger.git.diffForFile()`](https://github.com/danger/danger-js/pull/223) - @namuol

  - Removed `diffTypes` second argument in favor of `result.added` and `result.removed`
  - Added `result.before` and `result.after` for easy access to full contents of the original & updated file
  - `danger.git.diffForFile` is now an `async` function

  #### TL;DR:

  ```js
  // In danger 0.16.0:
  const fullDiff = danger.git.diffForFile("foo.js")
  const addedLines = danger.git.diffForFile("foo.js", ["add"])
  const removedLines = danger.git.diffForFile("foo.js", ["del"])

  // In the latest version:
  const diff = await danger.git.diffForFile("foo.js")
  const fullDiff = diff.diff
  const addedLines = diff.added
  const removedLines = diff.removed
  const beforeFileContents = diff.before
  const afterFileContents = diff.after
  ```

- Update internal test fixture generation docs - namuol

### 0.16.0

- Adds a `diffTypes` option to `diffForFile` - alex3165
- Add Buildkite CI source - jacobwgillespie

### 0.15.0

- When a Dangerfile fails to eval, send a message to the PR - [@orta]

### 0.14.2

- Updated jest-\* dependencies to 19.x - [@orta]

  Updating the jest-\* dependencies seems to be exhibiting strange behavior in tests for windows if you update, and use
  windows, can you please confirm that everything is 👍

- Added type shapings to `JSONPatchForFile` - [@orta]
- Replaced deprecated `lodash.isarray` package with `Array.isArray` - damassi

### 0.14.1

- Moved `@types/chalk` from dependencies to devDependencies - [@orta]
- Killed some stray console logs - [@orta]
- Updated the danger.d.ts - [@orta]

### 0.14.0

- TypeScript Dangerfiles are now support in Danger - [@orta]

  We use TypeScript in Danger, and a lot of my work in Artsy now uses TypeScript (see:
  [JS2017 at Artsy](http://artsy.github.io/blog/2017/02/05/Front-end-JavaScript-at-Artsy-2017/#TypeScrip1t)), so I
  wanted to explore using TypeScript in Dangerfiles.

  This is built on top of Jest's custom transformers, so if you are already using Jest with TypeScript, then you can
  change the `dangerfile.js` to `dangerfile.ts` and nothing should need changing ( except that you might have new
  warnings/errors ) (_note:_ in changing this for Danger, I had to also add the `dangerfile.ts` to the `"exclude"`
  section of the `tsconfig.json` so that it didn't change the project's root folder.)

  This repo is now using both a babel Dangerfile (running on Circle CI) and a TypeScript one (running on Travis) to
  ensure that we don't accidentally break either.

- Created a new `danger.d.ts` for VS Code users to get auto-completion etc - [@orta]
- Added a two new `git` DSL functions: `git.JSONDiffForFile(filename)` and `git.JSONPatchForFile(filename)`.

  - `git.JSONPatchForFile`

    This will generate a rfc6902 JSON patch between two files inside your repo. These patch files are useful as a
    standard, but are pretty tricky to work with in something like a Dangerfile, where rule terseness takes priority.

  - `git.JSONDiffForFile`

    This uses `JSONPatchForFile` to generate an object that represents all changes inside a Dangerfile as a single
    object, with keys for the changed paths. For example with a change like this:

    ```diff
    {
      "dependencies": {
        "babel-polyfill": "^6.20.0",
     +  "chalk": "^1.1.1",
        "commander": "^2.9.0",
        "debug": "^2.6.0"
      },
    }
    ```

    You could become aware of what has changed with a Dangerfile in a `schedule`'d function like:

    ```js
    const packageDiff = await git.JSONDiffForFile("package.json")
    if (packageDiff.dependencies) {
      const deps = packageDiff.dependencies

      deps.added // ["chalk"],
      deps.removed // []
      deps.after // { "babel-polyfill": "^6.20.0", "chalk": "^1.1.1", "commander": "^2.9.0", "debug": "^2.6.0" }
      deps.before // { "babel-polyfill": "^6.20.0", "commander": "^2.9.0", "debug": "^2.6.0" }
    }
    ```

    The keys: `added` and `removed` only exist on the object if:

    - `before` and `after` are both objects - in which case `added` and `removed` are the added or removed keys
    - `before` and `after` are both arrays - in which case `added` and `removed` are the added or removed values

- Exposed all global functions ( like `warn`, `fail`, `git`, `schedule`, ... ) on the `danger` object. - [@orta]

  This is specifically to simplify building library code. It should not affect end-users. If you want to look at making
  a Danger JS Plugin, I'd recommend exposing a function which takes the `danger` object and working from that. If you're
  interested, there is an active discussion on plugin support in the DangerJS issues.

- Improves messaging to the terminal - [@orta]
- Adds the ability to not have Danger post to GitHub via a flag: `danger run --text-only` - [@orta]
- Fix a crasher with `prs.find` #181 - [@orta]

### 0.13.0

- Add `danger.utils` DSL, which includes `danger.utils.href()` and `danger.utils.sentence()` - macklinu

  We were finding that a lot of Dangerfiles needed similar functions, so we've added a `utils` object to offer functions
  that are going to be used across the board. If you can think of more functions you use, we'd love to add them. Ideally
  you shouldn't need to use anything but Danger + utils to write your Dangerfiles.

  ```js
  danger.utils.href("http://danger.systems", "Danger") // <a href="http://danger.systems">Danger</a>
  danger.utils.sentence(["A", "B", "C"]) // "A, B and C"
  ```

- Adds `danger.github.utils` - which currently has only one function: `fileLinks` - [@orta]

  Most of the time people are working with a list of files (e.g. modified, or created) and then want to present
  clickable links to those. As the logic to figure the URLs is very GitHub specific, we've moved that into it's own
  object with space to grow.

  ```js
  const files = danger.git.modified_files // ["lib/component/a.ts", "lib/component/b.ts"]
  const links = danger.github.utils.fileLinks(files) // "<a href='...'>a</a> and <a href='...'>b</a>"
  warn(`These files have changes: ${links}`)
  ```

### 0.12.1

- Add support for [Drone](http://readme.drone.io) - gabro

### 0.12.0

- Added support for handling async code in a Dangerfile - deecewan

  This is still a bit of a work in progress, however, there is a new function added to the DSL: `schedule`.

  A Dangerfile is evaluated as a script, and so async code has not worked out of the box. With the `schedule` function
  you can now register a section of code to evaluate across multiple tick cycles.

  `schedule` currently handles two types of arguments, either a promise or a function with a resolve arg. Assuming you
  have a working Babel setup for this inside your project, you can run a Dangerfile like this:

  ```js
  schedule(async () => {
    const thing = await asyncAction()
    if (thing) {
      warn("After Async Function")
    }
  })
  ```

  Or if you wanted something simpler,

  ```js
  schedule(resolved => {
    if (failed) {
      fail("Failed to run")
    }
  })
  ```

- Adds new GitHub DSL elements - deecewan

* `danger.github.issue` - As a PR is an issue in GitHub terminology, the issue contains a bit more metadata. Mainly
  labels, so if you want to know what labels are applied to a PR, use `danger.github.issue.labels`
* `danger.github.reviews` - Find out about your reviews in the new GitHub Reviewer systems,
* `danger.github.requested_reviewers` - Find out who has been requested to review a PR.

- Updated TypeScript and Jest dependencies - [@orta]
- Add support for Github Enterprise via DANGER_GITHUB_API_BASE_URL env var - mashbourne

### 0.11.3 - 0.11.5

- Internal changes for usage with Peril - [@orta]

- Add `danger pr --repl`, which drops into a Node.js REPL after evaluating the dangerfile - macklinu
- Add support for Codeship - deecewan

### 0.11.0 - 0.11.2

- Add support for [Docker Cloud](https://cloud.docker.com) - camacho

### 0.10.1

- Builds which only use markdown now only show the markdown, and no violations table is shown - mxstbr

### 0.10.0

- Adds support for running Danger against a PR locally - [@orta]

The workflow is that you find a PR that exhibits the behavior you'd like Danger to run against, then edit the local
`Dangerfile.js` and run `yarn run danger pr https://github.com/facebook/jest/pull/2629`.

This will post the results to your console, instead of on the PR itself.

- Danger changes to your Dangerfile are not persisted after the run - [@orta]
- Add summary comment for danger message - kwonoj
- Add `jest-environment-node` to the Package.json - [@orta]

### 0.9.0

- Adds support for `git.commits` and `github.commits` - [@orta]

  Why two? Well github.commits contains a bunch of github specific metadata ( e.g. GitHub user creds, commit comment
  counts. ) Chances are, you're always going to use `git.commits` however if you want more rich data, the GitHub one is
  available too. Here's an example:

```js
const merges = git.commits.filter(commit => commit.message.include("Merge Master"))
if (merges.length) {
  fail("Please rebase your PR")
}
```

- Support custom dangerfile via `-d` commandline arg - kwonoj
- Allow debug dump output via `DEBUG=danger:*` environment variable - kwonoj
- Adds surf-build ci provider - kwonoj
- Forward environment variables to external module constructor - kwonoj

### 0.8.0

- Support `danger run -ci` to specify external CI provider - kwonoj
- Adds `--verbose` to `danger`, which for now will echo out all the URLs Danger has requested - [@orta]
- Migrate codebase into TypeScript from flow - kwonoj
- Handle removing all sorts of import types for Danger in the Dangerfile - [@orta]

### 0.7.3-4-5

- A failing network request will raise an error - [@orta]
- Fix Dangerfile parsing which broke due to Peril related changes - [@orta]
- Tweak the npmignore, ship less random stuff to others - [@orta]

### 0.7.2

- Fixes to the shipped Flow/TS definitions - [@orta]
- Adds more functions the the internal Danger GitHub client - [@orta]
- Infrastructure work to allow Peril to run a Dangerfile - [@orta]
- Upgrade outdated ESLint packages - macklinu
- Enhance Windows OS compatibility - kwonoj

### 0.7.1

- Set exit code to 1 when running `danger` throws an error - macklinu
- Add Jenkins CI source - macklinu
- Add .editorconfig - macklinu
- Adds jest-runtime to the dependencies - [@orta]

### 0.7.0

- You can build and run in vscode using your own custom `env/development.env` file. This is useful because you can use
  the debugger against a real PR. See `env/development.env.example` for syntax. - [@orta]

- Uses `jest-transform` and `jest-runtime` to eval and apply babel transforms.

  This does two things, makes it feasible to do [hosted-danger](https://github.com/danger/peril) and makes it possible
  to write your Dangerfile in a way that's consistent with the rest of your JavaScript. - [@orta]

- Add tests directory to .npmignore - macklinu
- Update to Jest 18 - macklinu

### 0.6.10

- Brings back the ability to emulate a fake CI run locally via `danger` - [@orta]

### 0.6.9

- Makes `babel-polyfill` a direct dependency, this is because it is actually an implicit dependency in the app. I'm not
  sure how I feel about this, I guess if we use a part of it in the babel translation of a user's Dangerfile them I'm OK
  with it. - [@orta]

### 0.6.6 - 0.6.7 - 0.6.8

- Ship flow annotations with the npm module - [@orta]

### 0.6.5

- Adds more node instances to travis - romanki + orta
- Adds support for Semaphore CI - [@orta]

### 0.6.4

- The env vars `DANGER_TEST_REPO` and `DANGER_TEST_PR` will allow you initialize the FakeCI with a repo of your choice.
  See README.md for more info
- Improved error messaging around not including a `DANGER_GITHUB_API_TOKEN` in the ENV - nsfmc / orta
- Adds support for getting the diff for a specific file from git: e.g.

```js
// Politely ask for their name on the entry too
const changelogDiff = danger.git.diffForFile("changelog.md")
const contributorName = danger.github.pr.user.login
if (changelogDiff && changelogDiff.indexOf(contributorName) === -1) {
  warn("Please add your GitHub name to the changelog entry, so we can attribute you.")
}
```

### 0.6.3

- Does not break commonmark on GitHub - [@orta]
- upgrades to flow 0.35.0 and fixes associated type errors in covariant/invariant interfaces - nsfmc
- omits flow requirement for new test files - nsfmc
- adds support for circleci - nsfmc
- defines CISource properties in flow as read-only - nsfmc

### 0.5.0

- `danger.pr` -> `danger.github.pr`, I've also created interfaces for them - [@orta]
- `warn`, `message`, `markdown` are all ported over to DangerJS - [@orta]
- Shows a HTML table for Danger message - [@orta]
- Now offers a Flow-typed definition file, it's not shipped to their repo yet, you can make it by
  `npm run export-flowtype` - [@orta]
- Started turning this into a real project by adding tests - [@orta]

### 0.0.5-0.0.10

- Changes some files cashing, added some logs, a bit of error reporting, and verifying everything works through npm -
  [@orta]

### 0.0.4

- Danger edit an existing post, and delete it when it's not relevant - [@orta]

### 0.0.3

- Danger will post a comment on a GitHub PR with any Fails - [@orta]

### 0.0.2

OK, first usable for others version. Only supports GitHub and Travis CI.

You can run by doing:

```sh
danger
```

Make sure you set a `DANGER_GITHUB_API_TOKEN` on your CI -
[see the Ruby guide](http://danger.systems/guides/getting_started.html#setting-up-danger-to-run-on-your-ci) for that.

Then you can make a `dangerfile.js` (has to be lowercase, deal with it.) It has access to a whopping 2 DSL attributes.

```sh
pr
git
fail(message: string)
```

`pr` _probably_ won't be sticking around for the long run, but if you're using a `0.0.2` release, you should be OK with
that. It's the full metadata of the PR, so
[this JSON file](https://raw.githubusercontent.com/danger/danger/master/spec/fixtures/github_api/pr_response.json).
`git` currently has:

```sh
git.modified_file
git.created_files
git.deleted_files
```

which are string arrays of files.

`fail(message: string)` will let you raise an error, and will make the process return 1 after the parsing has finished.

Overall: your Dangerfile should look something like:

```js
import { danger } from "danger"

const hasChangelog = danger.git.modified_files.includes("changelog.md")
if (!hasChangelog) {
  fail("No Changelog changes!")
}
```

That should do ya. I think. This doesn't support babel, and I haven't explored using other modules etc, so...

./[@orta]

### 0.0.1

Not usable for others, only stubs of classes etc. - [@orta]

[@417-72ki]: https://github.com/417-72KI
[@HonzaMac]: https://github.com/HonzaMac
[@JanStevens]: https://github.com/JanStevens
[@RDIL]: https://github.com/RDIL
[@Teamop]: https://github.com/Teamop
[@adam-bratin]: https://github.com/adam-bratin
[@adam-moss]: https://github.com/adam-moss
[@adamnoakes]: https://github.com/adamnoakes
[@aghassi]: https://github.com/aghassi
[@ahobson]: https://github.com/ahobson
[@alexandermendes]: https://github.com/alexandermendes
[@andykenward]: https://github.com/andykenward
[@ashfurrow]: https://github.com/ashfurrow
[@awgeorge]: https://github.com/awgeorge
[@azz]: https://github.com/azz
[@bdotdub]: https://github.com/bdotdub
[@bigkraig]: https://github.com/bigkraig
[@caffodian]: https://github.com/caffodian
[@codestergit]: https://github.com/codestergit
[@cwright017]: https://github.com/Cwright017
[@cysp]: https://github.com/cysp
[@danielrosenwasser]: https://github.com/DanielRosenwasser
[@davidbrunow]: https://github.com/davidbrunow
[@davidhouweling]: https://github.com/davidhouweling
[@dbgrandi]: https://github.com/dbgrandi
[@dblandin]: https://github.com/dblandin
[@denieler]: https://github.com/denieler
[@dfalling]: https://github.com/dfalling
[@dkundel]: https://github.com/dkundel
[@doniyor2109]: https://github.com/doniyor2109
[@ds300]: https://github.com/ds300
[@f-meloni]: https://github.com/f-meloni
[@fbartho]: https://github.com/fbartho
[@flovilmart]: https://github.com/flovilmart
[@friederbluemle]: https://github.com/friederbluemle
[@fwal]: https://github.com/fwal
[@g3offrey]: https://github.com/g3offrey
[@gantman]: https://github.com/gantman
[@gpetrioli]: https:/github.com/gpetrioli
[@gzaripov]: https://github.com/gzaripov
[@hanneskaeufler]: https://github.com/hanneskaeufler
[@happylinks]: https://github.com/happylinks
[@hellocore]: https://github.com/HelloCore
[@hiroppy]: https://github.com/hiroppy
[@hmcc]: https://github.com/hmcc
[@hmschreiner]: https://github.com/hmschreiner
[@hongrich]: https://github.com/hongrich
[@igorbek]: https://github.com/igorbek
[@ivankatliarchuk]: https://github.com/ivankatliarchuk
[@iljadaderko]: https://github.com/IljaDaderko
[@ivankatliarchuk]: https://github.com/ivankatliarchuk
[@imorente]: https://github.com/imorente
[@jamiebuilds]: https://github.com/jamiebuilds
[@jamime]: https://github.com/jamime
[@joarwilk]: https://github.com/joarwilk
[@johansteffner]: https://github.com/johansteffner
[@jonny133]: https://github.com/jonny133
[@joshacheson]: https://github.com/joshacheson
[@jtreanor]: https://github.com/jtreanor
[@keplersj]: https://github.com/keplersj
[@kesne]: https://github.com/kesne
[@kristof0425]: https://github.com/kristof0425
[@kwonoj]: https://github.com/kwonoj
[@langovoi]: https://github.com/langovoi
[@lucasmpaim]: https://github.com/lucasmpaim
[@macklinu]: https://github.com/macklinu
[@markelog]: https://github.com/markelog
[@melvinvermeer]: https://github.com/melvinvermeer
[@mifi]: https://github.com/ionutmiftode
[@mlabrum]: https://github.com/mlabrum
[@mmiszy]: https://github.com/mmiszy
[@mrndjo]: https://github.com/mrndjo
[@msteward]: https://github.com/msteward
[@mxstbr]: https://github.com/mxstbr
[@nguyenhuy]: https://github.com/nguyenhuy
[@ninjaprox]: https://github.com/ninjaprox
[@nminhnguyen]: https://github.com/NMinhNguyen
[@nornagon]: https://github.com/nornagon
[@notjosh]: https://github.com/notjosh
[@notmoni]: https://github.com/NotMoni
[@orieken]: https://github.com/orieken
[@orta]: https://github.com/orta
[@osmestad]: https://github.com/osmestad
[@ozzieorca]: https://github.com/ozzieorca
[@parvez]: https:/github.com/parvez
[@patrickkempff]: https://github.com/patrickkempff
[@paulmelnikow]: https://github.com/paulmelnikow
[@peterjgrainger]: https://github.com/peterjgrainger
[@pgoudreau]: https://github.com/@pgoudreau
[@pinkasey]: https://github.com/pinkasey
[@pveyes]: https://github.com/pveyes
[@randak]: https://github.com/randak
[@ravanscafi]: https://github.com/ravanscafi
[@rogerluan]: https://github.com/rogerluan
[@rohit-gohri]: https://github.com/rohit-gohri
[@rouby]: https://github.com/rouby
[@rzgry]: https://github.com/rzgry
[@sajjadzamani]: https://github.com/sajjadzamani
[@sandratatarevicova]: https://github.com/sandratatarevicova
[@sebinsua]: https://github.com/sebinsua
[@sgtcoolguy]: https://github.com/sgtcoolguy
[@sharkysharks]: https://github.com/sharkysharks
[@shyim]: https://github.com/shyim
[@sogame]: https://github.com/sogame
[@soyn]: https://github.com/Soyn
[@stefanbuck]: https://github.com/stefanbuck
[@steprescott]: https://github.com/steprescott
[@stevemoser]: https://github.com/stevemoser
[@stevenp]: https://github.com/stevenp
[@sunshinejr]: https://github.com/sunshinejr
[@thii]: https://github.com/thii
[@tibdex]: https://github.com/tibdex
[@tim3trick]: https://github.com/tim3trick
[@tychota]: https://github.com/tychota
[@urkle]: https://github.com/urkle
[@valscion]: https://github.com/valscion
[@wardpeet]: https://github.com/wardpeet
[@watchinharrison]: https://github.com/watchinharrison
[@wizardishungry]: https://github.com/wizardishungry
[@yohix]: https://github.com/yohix
[@zdenektopic]: https://github.com/zdenektopic
[danger-go]: https://github.com/bdotdub/danger-go
[danger-swift]: https://github.com/danger/danger-swift#danger-swift<|MERGE_RESOLUTION|>--- conflicted
+++ resolved
@@ -20,11 +20,10 @@
 
 <!-- Your comment above this -->
 
-<<<<<<< HEAD
 ## 11.1.2
 
 - Bug fix for bitbucket bot detection ignoring case #1291
-=======
+
 ## 11.2.0
 
 - Append random string to danger-results.json and danger-dsl.json files to better support concurrent processes #1311
@@ -39,7 +38,6 @@
 
 - Improvements to `--staging` in Danger local
 - Protection against custom git prompts in Danger local
->>>>>>> 0f48d32e
 
 ## 11.1.1
 
